/* ****************************************************************** **
**    OpenSees - Open System for Earthquake Engineering Simulation    **
**          Pacific Earthquake Engineering Research Center            **
**                                                                    **
**                                                                    **
** (C) Copyright 1999, The Regents of the University of California    **
** All Rights Reserved.                                               **
**                                                                    **
** Commercial use of this program without express permission of the   **
** University of California, Berkeley, is strictly prohibited.  See   **
** file 'COPYRIGHT'  in main directory for information on usage and   **
** redistribution,  and for a DISCLAIMER OF ALL WARRANTIES.           **
**                                                                    **
** Developed by:                                                      **
**   Frank McKenna (fmckenna@ce.berkeley.edu)                         **
**   Gregory L. Fenves (fenves@ce.berkeley.edu)                       ** 
**   Filip C. Filippou (filippou@ce.berkeley.edu)                     **
**                                                                    **
** ****************************************************************** */

// Written: fmk
// Created: 07/99
// Revision: A
//
// Description: This file contains the implementation of the TclElementCommands.
// The file contains the routine TclElementCommands which is invoked by the
// TclModelBuilder.
//
// What: "@(#) TclModelBuilder.C, revA"

#include <Element.h>
#include <stdlib.h>
#include <string.h>
#include <OPS_Stream.h>
#include <Domain.h>

#include <CrdTransf.h>

#include <TclModelBuilder.h>
#include <packages.h>
#include <elementAPI.h>

#include <UniaxialMaterial.h>
#include <MultipleShearSpring.h>
#include <KikuchiBearing.h>
#include <YamamotoBiaxialHDR.h>
#include <WheelRail.h>

#include "dmglib/Elem01.h"
extern 
#ifdef _WIN32
int __cdecl
#else
int
#endif
httpGET_File(char const *URL, char const *page, unsigned int port, const char *filename);

//
// SOME STATIC POINTERS USED IN THE FUNCTIONS INVOKED BY THE INTERPRETER
//

extern int OPS_ResetInput(ClientData clientData,
			  Tcl_Interp *interp,
			  int cArg,
			  int mArg,
			  TCL_Char **argv,
			  Domain *domain,
			  TclModelBuilder *builder);

typedef struct elementPackageCommand {
  char *funcName;
  void *(*funcPtr)();
  struct elementPackageCommand *next;
} ElementPackageCommand;

static ElementPackageCommand *theElementPackageCommands = NULL;

extern void printCommand(int argc, TCL_Char **argv);

//
// THE PROTOTYPES OF THE FUNCTIONS INVOKED BY THE INTERPRETER
//

extern  void *OPS_ComponentElement2d(void);
//extern  void *OPS_ComponentElementDamp2d(void);
extern  void *OPS_TrussElement(void);
extern  void *OPS_TrussSectionElement(void);
extern  void *OPS_CorotTrussElement(void);
extern  void *OPS_CorotTrussSectionElement(void);
extern  void *OPS_ElasticTubularJoint(void);
extern void *OPS_ZeroLengthContactNTS2D(void);
extern void *OPS_ZeroLengthVG_HG(void);
extern void *OPS_ZeroLengthInterface2D(void);
extern "C" void *OPS_PY_Macro2D(void);
extern void *OPS_SimpleContact2D(void);
extern void *OPS_SimpleContact3D(void);
extern void *OPS_BeamContact2D(void);
extern void *OPS_BeamContact2Dp(void);
extern void *OPS_BeamContact3D(void);
extern void *OPS_BeamContact3Dp(void);
extern void *OPS_PileToe3D(void);
extern void *OPS_SurfaceLoad(void);
extern void *OPS_TriSurfaceLoad(void);
extern void *OPS_ModElasticBeam2d(void);
extern void *OPS_ElasticBeam2d(const ID &info);
extern void *OPS_ElasticBeam3d(void);
extern void *OPS_ElasticTimoshenkoBeam2d(void);
extern void *OPS_ElasticTimoshenkoBeam3d(void);
extern void *OPS_TPB1D(void);
extern void *OPS_BeamEndContact3D(void);
extern void *OPS_BeamEndContact3Dp(void);
extern void *OPS_TFP_Bearing(void);
extern void *OPS_FPBearingPTV();
extern void *OPS_MultiFP2d(void);
extern void *OPS_CoupledZeroLength(void);
extern void *OPS_FourNodeQuad3d(void);
extern void *OPS_Tri31(const ID &info);
extern void *OPS_SSPquad(void);
extern void *OPS_SSPquadUP(void);
extern void *OPS_SSPbrick(void);
extern void *OPS_SSPbrickUP(void);
extern void *OPS_ShellMITC4(void);
extern void *OPS_ShellMITC9(void);
extern void *OPS_ShellDKGQ(void);     //Added by Lisha Wang, Xinzheng Lu, Linlin Xie, Song Cen & Quan Gu
extern void *OPS_ShellNLDKGQ(void);   //Added by Lisha Wang, Xinzheng Lu, Linlin Xie, Song Cen & Quan Gu
extern void *OPS_ShellDKGT(void);     //Added by Shuhao Zhang and  Xinzheng Lu 
extern void *OPS_ShellNLDKGT(void);   //Added by Shuhao Zhang and  Xinzheng Lu 
extern void *OPS_ASDShellQ4(void);   // Massimo Petracca (ASDEA)
extern void *OPS_Quad4FiberOverlay(void);
extern void *OPS_Brick8FiberOverlay(void);
extern void *OPS_QuadBeamEmbedContact(void);
extern void *OPS_TripleFrictionPendulum(void);
extern void *OPS_Truss2(void);
extern void *OPS_PML3D(void);
extern void *OPS_PML2D(void);
extern void *OPS_CorotTruss2(void);
extern void *OPS_ZeroLengthImpact3D(void);
extern void *OPS_HDR(void);
extern void *OPS_LeadRubberX(void);
extern void *OPS_ElastomericX(void);
extern void *OPS_N4BiaxialTruss(void);
extern void *OPS_AC3D8HexWithSensitivity(void);
extern void *OPS_ASID8QuadWithSensitivity(void);
extern void *OPS_AV3D4QuadWithSensitivity(void);
extern void *OPS_VS3D4WuadWithSensitivity(void);
extern void *OPS_MVLEM(void);       // Kristijan Kolozvari
extern void *OPS_SFI_MVLEM(void);   // Kristijan Kolozvari
extern void* OPS_MVLEM_3D(void);    // Kristijan Kolozvari
extern void* OPS_SFI_MVLEM_3D(void);    // Kristijan Kolozvari
extern void *OPS_AxEqDispBeamColumn2d(void);
extern void *OPS_ElastomericBearingBoucWenMod3d(void);
#if defined(_OPS_ELEMENT_PFEM)
extern void *OPS_PFEMElement2DBubble(const ID &info);
extern void *OPS_PFEMElement2Dmini(const ID &info);
extern void *OPS_PFEMElement2D();
#endif
#if defined(_HAVE_LHNMYS) || defined(_OPS_ELEMENT_LHNMYS)
extern void* OPS_BeamColumn2DwLHNMYS(void);
extern void* OPS_BeamColumn2DwLHNMYS_Damage(void);
extern void* OPS_BeamColumn3DwLHNMYS(void);
#endif
<<<<<<< HEAD
#if defined(_OPS_ELEMENT_DMGLIB)
extern int
TclModelBuilder_addDegrElem01(ClientData clientData, Tcl_Interp *interp, int argc,
	TCL_Char **argv, Domain*, TclModelBuilder *, int argStart);
#endif
=======
>>>>>>> f35780f0
extern void *OPS_ShellMITC4Thermal(void);//Added by L.Jiang [SIF]
extern void *OPS_ShellNLDKGQThermal(void);//Added by L.Jiang [SIF]
extern void *OPS_CatenaryCableElement(void);
extern void *OPS_ShellANDeS(void);
extern void *OPS_FourNodeTetrahedron(void);
extern void *OPS_LysmerTriangle(void);
extern void *OPS_TwoNodeLink(void);
extern void *OPS_LinearElasticSpring(void);
extern void *OPS_Inerter(void);
extern void *OPS_Adapter(void);
extern void *OPS_Actuator(void);
extern void *OPS_ActuatorCorot(void);
extern void *OPS_GenericClient(void);
extern void *OPS_GenericCopy(void);
extern void *OPS_ElastomericBearingPlasticity2d(void);
extern void *OPS_ElastomericBearingPlasticity3d(void);
extern void *OPS_ElastomericBearingBoucWen2d(void);
extern void *OPS_ElastomericBearingBoucWen3d(void);
extern void *OPS_ElastomericBearingUFRP2d(void);
extern void *OPS_FlatSliderSimple2d(void);
extern void *OPS_FlatSliderSimple3d(void);
extern void *OPS_SingleFPSimple2d(void);
extern void *OPS_SingleFPSimple3d(void);
extern void *OPS_RJWatsonEQS2d(void);
extern void *OPS_RJWatsonEQS3d(void);
//extern void* OPS_GradientInelasticBeamColumn2d();
//extern void* OPS_GradientInelasticBeamColumn3d();
extern void *OPS_RockingBC(void);
extern void* OPS_LehighJoint2d(void);
extern void *OPS_MasonPan12(void);
extern void *OPS_MasonPan3D(void);
extern void *OPS_BeamGT(void);

extern void* OPS_DispBeamColumnAsym3dTcl();  //Xinlong Du
extern void* OPS_MixedBeamColumnAsym3dTcl(); //Xinlong Du

#if defined(_OPS_Element_FEAP)
extern int TclModelBuilder_addFeapTruss(ClientData clientData, Tcl_Interp *interp,  int argc,
					TCL_Char **argv, Domain*, TclModelBuilder *, int argStart);
#endif // _OPS_Element_FEAP

extern int
Tcl_addWrapperElement(eleObj *, ClientData clientData, Tcl_Interp *interp,  int argc,
		      TCL_Char **argv, Domain*, TclModelBuilder *);

extern int
TclModelBuilder_addBrick(ClientData clientData, Tcl_Interp *interp,
			 int argc, TCL_Char **argv, Domain*,
			 TclModelBuilder *, int argStart);

extern int
TclModelBuilder_addConstantPressureVolumeQuad(ClientData, Tcl_Interp *, int, TCL_Char **,
					      Domain*, TclModelBuilder *);

extern int
TclModelBuilder_addJoint2D(ClientData, Tcl_Interp *, int, TCL_Char **, Domain*);
			   

extern int
TclModelBuilder_addJoint3D(ClientData, Tcl_Interp *, int, TCL_Char **,
			   Domain*, TclModelBuilder *);

extern int
TclModelBuilder_addEnhancedQuad(ClientData, Tcl_Interp *, int, TCL_Char **,
				Domain*, TclModelBuilder *);

extern int
TclModelBuilder_addNineNodeMixedQuad(ClientData, Tcl_Interp *, int, TCL_Char **,
				     Domain*, TclModelBuilder *);

extern int
TclModelBuilder_addNineNodeQuad(ClientData, Tcl_Interp *, int, TCL_Char **,
								Domain*, TclModelBuilder *);

extern int
TclModelBuilder_addEightNodeQuad(ClientData, Tcl_Interp *, int, TCL_Char **,
								Domain*, TclModelBuilder *);

extern int
TclModelBuilder_addSixNodeTri(ClientData, Tcl_Interp *, int, TCL_Char **,
							  Domain*, TclModelBuilder *);


// GLF
extern int
TclModelBuilder_addZeroLength(ClientData, Tcl_Interp *, int, TCL_Char **,
			      Domain*, TclModelBuilder *);


// add by Gang Wang for Contact Element
extern int
TclModelBuilder_addZeroLengthContact2D(ClientData, Tcl_Interp *, int, TCL_Char **,
				       Domain*, TclModelBuilder *);

// add by Gang Wang for Contact Element
extern int
TclModelBuilder_addZeroLengthContact3D(ClientData, Tcl_Interp *, int, TCL_Char **,
				       Domain*, TclModelBuilder *);

// KRM added for rocking element
extern int
TclModelBuilder_addZeroLengthRocking(ClientData, Tcl_Interp *, int, TCL_Char **,
                                       Domain*, TclModelBuilder *);

// MHS
extern int
TclModelBuilder_addZeroLengthSection(ClientData, Tcl_Interp *, int, TCL_Char **,
				     Domain*, TclModelBuilder *);

// MHS
extern int
TclModelBuilder_addZeroLengthND(ClientData, Tcl_Interp *, int, TCL_Char **,
				Domain*, TclModelBuilder *);


// MHS
extern int
TclModelBuilder_addBeamWithHinges(ClientData, Tcl_Interp *, int, TCL_Char **,
				  Domain*, TclModelBuilder *);
// Quan
extern int
TclModelBuilder_addFourNodeQuadWithSensitivity(ClientData, Tcl_Interp *, int, TCL_Char **,
					       Domain*, TclModelBuilder *);

extern int
TclModelBuilder_addFourNodeQuad(ClientData, Tcl_Interp *, int, TCL_Char **,
				Domain*, TclModelBuilder *);

extern int
TclModelBuilder_addDispBeamColumnInt(ClientData, Tcl_Interp *, int, TCL_Char **,
				     Domain*, TclModelBuilder *);

extern int
TclModelBuilder_addForceBeamColumn(ClientData, Tcl_Interp *, int, TCL_Char **,
				   Domain*, TclModelBuilder *);

extern int
TclModelBuilder_addMasonPan12(ClientData , Tcl_Interp *, int argc,
	TCL_Char **argv, Domain*, TclModelBuilder *);

extern int
TclModelBuilder_addMasonPan3D(ClientData , Tcl_Interp *, int argc,
	TCL_Char **argv, Domain*, TclModelBuilder *);

extern int
TclModelBuilder_addBeamGT(ClientData , Tcl_Interp *, int argc,
	TCL_Char **argv, Domain*, TclModelBuilder *);

// NM
extern int
TclModelBuilder_addBeamColumnJoint(ClientData, Tcl_Interp *, int, TCL_Char **, Domain*, int);

//Rohit Kraul
extern int
TclModelBuilder_addElastic2dGNL(ClientData, Tcl_Interp *, int, TCL_Char **,
				Domain *,TclModelBuilder *);
extern int
TclModelBuilder_addElement2dYS(ClientData, Tcl_Interp *, int, TCL_Char **,
			       Domain *,TclModelBuilder *);

// Zhaohui Yang
extern int
TclModelBuilder_addFourNodeQuadUP(ClientData, Tcl_Interp *, int, TCL_Char **,
				  Domain*, TclModelBuilder *);

// Zhaohui Yang
extern int
TclModelBuilder_addBrickUP(ClientData, Tcl_Interp *, int, TCL_Char **,
			   Domain*, TclModelBuilder *);

// Zhaohui Yang
extern int
TclModelBuilder_addNineFourNodeQuadUP(ClientData, Tcl_Interp *, int, TCL_Char **,
				      Domain*, TclModelBuilder *);

// Zhaohui Yang
extern int
TclModelBuilder_addBBarFourNodeQuadUP(ClientData, Tcl_Interp *, int, TCL_Char **,
				      Domain*, TclModelBuilder *);

// Zhaohui Yang
extern int
TclModelBuilder_addBBarBrickUP(ClientData, Tcl_Interp *, int, TCL_Char **,
			       Domain*, TclModelBuilder *);

// Jinchi Lu
extern int
TclModelBuilder_addTwentyEightNodeBrickUP(ClientData, Tcl_Interp *, int, TCL_Char **,
					  Domain*, TclModelBuilder *);
// Jinchi Lu
extern int
TclModelBuilder_addTwentyNodeBrick(ClientData, Tcl_Interp *, int, TCL_Char **,
				   Domain*, TclModelBuilder *);

// Kikuchi
extern int
TclModelBuilder_addMultipleShearSpring(ClientData clientData, Tcl_Interp *interp,  int argc,
			               TCL_Char **argv, Domain*, TclModelBuilder *);

extern int
TclModelBuilder_addMultipleNormalSpring(ClientData clientData, Tcl_Interp *interp,  int argc,
				        TCL_Char **argv, Domain*, TclModelBuilder *);

extern int
TclModelBuilder_addKikuchiBearing(ClientData clientData, Tcl_Interp *interp,  int argc,
				  TCL_Char **argv, Domain*, TclModelBuilder *);

extern int
TclModelBuilder_addYamamotoBiaxialHDR(ClientData clientData, Tcl_Interp *interp,  int argc,
				  TCL_Char **argv, Domain*, TclModelBuilder *);


// Added by Quan Gu and Yongdou Liu, et al. on 2018/10/31 (Xiamen University)
extern int
TclModelBuilder_addWheelRail(ClientData clientData, Tcl_Interp *interp, int argc,
	TCL_Char **argv, Domain*, TclModelBuilder *, int argStart);

// MSN
extern int
TclModelBuilder_addGradientInelasticBeamColumn(ClientData, Tcl_Interp*, int, TCL_Char**,
	Domain*, TclModelBuilder*);

int
TclModelBuilderElementCommand(ClientData clientData, Tcl_Interp *interp,
			      int argc, TCL_Char **argv,
			      Domain *theTclDomain, TclModelBuilder *theTclBuilder)
{
  // ensure the destructor has not been called -
  if (theTclBuilder == 0) {
    opserr << "WARNING builder has been destroyed\n";
    return TCL_ERROR;
  }


  OPS_ResetInput(clientData, interp, 2, argc, argv, theTclDomain, theTclBuilder);

  // check at least two arguments so don't segemnt fault on strcmp
  if (argc < 2) {
    opserr << "WARNING need to specify an element type\n";
    opserr << "Want: element eleType <specific element args> .. see manual for valid eleTypes & arguments\n";
    return TCL_ERROR;
  }

  Element *theElement = 0;

  if ((strcmp(argv[1],"truss") == 0) || (strcmp(argv[1],"Truss") == 0)) {
    
    void *theEle = OPS_TrussElement();
    // for backward compatibility
	if (theEle == 0) {
      theEle = OPS_TrussSectionElement(); 
	}

    if (theEle != 0) 
      theElement = (Element *)theEle;

    else  {
      opserr << "TclElementCommand -- unable to create element of type : " << argv[1] << endln;
      return TCL_ERROR;      
    }

  } else if ((strcmp(argv[1],"trussSection") == 0) || (strcmp(argv[1],"TrussSection") == 0)) {

    void *theEle = OPS_TrussSectionElement(); 
    if (theEle != 0) 
      theElement = (Element *)theEle;
    else  {
      opserr << "TclElementCommand -- unable to create element of type : " << argv[1] << endln;
      return TCL_ERROR;      
    }
  }

  else if ((strcmp(argv[1],"corotTruss") == 0) || (strcmp(argv[1],"CorotTruss") == 0)) {
    
    void *theEle = OPS_CorotTrussElement();
    
    // for backward compatibility
    if (theEle == 0)
      theEle = OPS_CorotTrussSectionElement(); 
    
    if (theEle != 0) 
      theElement = (Element *)theEle;
    else {
      opserr << "TclElementCommand -- unable to create element of type : " << argv[1] << endln;
      return TCL_ERROR;      
    }

  } else if ((strcmp(argv[1],"corotTrussSection") == 0) || (strcmp(argv[1],"CorotTrussSection") == 0)) {

    void *theEle = OPS_CorotTrussSectionElement(); 
    if (theEle != 0) 
      theElement = (Element *)theEle;
    else  {
      opserr << "TclElementCommand -- unable to create element of type : " << argv[1] << endln;
      return TCL_ERROR;      
    }

  } else if (strcmp(argv[1],"zeroLengthContactNTS2D") == 0) {
      Element *theEle = (Element*) OPS_ZeroLengthContactNTS2D();
    if (theEle != 0) 
      theElement = theEle;
    else {
      opserr << "TclElementCommand -- unable to create element of type : " << argv[1] << endln;
      return TCL_ERROR;
    }

  } else if (strcmp(argv[1],"zeroLengthInterface2D") == 0) {
      Element *theEle = (Element*) OPS_ZeroLengthInterface2D();
    if (theEle != 0) 
      theElement = theEle;
    else {
      opserr << "TclElementCommand -- unable to create element of type : " << argv[1] << endln;
      return TCL_ERROR;
    }


  } else if (strcmp(argv[1],"componentElement2d") == 0) {
    void *theEle = OPS_ComponentElement2d();
    if (theEle != 0) 
      theElement = (Element *)theEle;
    else {
      opserr << "TclElementCommand -- unable to create element of type : " << argv[1] << endln;
      return TCL_ERROR;
    }

    /*
  } else if (strcmp(argv[1],"componentElementDamp2d") == 0) {
    void *theEle = OPS_ComponentElementDamp2d();
    if (theEle != 0) 
      theElement = (Element *)theEle;
    else {
      opserr << "TclElementCommand -- unable to create element of type : " << argv[1] << endln;
      return TCL_ERROR;
    }
    */
  } else if (strcmp(argv[1],"zeroLengthImpact3D") == 0) {
    void *theEle = OPS_ZeroLengthImpact3D();
    if (theEle != 0) 
      theElement = (Element *)theEle;
    else {
      opserr << "TclElementCommand -- unable to create element of type : " << argv[1] << endln;
      return TCL_ERROR;
    }

  } else if ((strcmp(argv[1],"ModElasticBeam2d") == 0) || (strcmp(argv[1],"modElasticBeam2d")) == 0) {
    Element *theEle = (Element *)OPS_ModElasticBeam2d();
    if (theEle != 0) 
      theElement = theEle;
    else {
      opserr << "TclElementCommand -- unable to create element of type : " << argv[1] << endln;
      return TCL_ERROR;
    }

  } else if ((strcmp(argv[1],"elasticBeamColumn") == 0) || (strcmp(argv[1],"elasticBeam")) == 0) {
    Element *theEle = 0;
    ID info;
    if (OPS_GetNDM() == 2)
      theEle = (Element *)OPS_ElasticBeam2d(info);
    else
      theEle = (Element *)OPS_ElasticBeam3d();
    if (theEle != 0) 
      theElement = theEle;
    else {
      opserr << "TclElementCommand -- unable to create element of type : " << argv[1] << endln;
      return TCL_ERROR;
    }
#if defined(_OPS_ELEMENT_PML)
  } else if ((strcmp(argv[1],"PML") == 0) || (strcmp(argv[1],"pml")) == 0) {
    Element *theEle = 0;
    ID info;
    if (OPS_GetNDM() == 2)
      theEle = (Element *)OPS_PML2D();
    else
      theEle = (Element *)OPS_PML3D();
    if (theEle != 0) 
      theElement = theEle;
    else {
      opserr << "TclElementCommand -- unable to create element of type : " << argv[1] << endln;
      return TCL_ERROR;
    }
#endif
  /* } else if (strcmp(argv[1], "gradientInelasticBeamColumn") == 0) {

    Element *theEle = 0;
    if (OPS_GetNDM() == 2)
      theEle = (Element *)OPS_GradientInelasticBeamColumn2d();
    else
      theEle = (Element *)OPS_GradientInelasticBeamColumn3d();

    if (theEle != 0) 
      theElement = theEle;
    else {
      opserr << "TclElementCommand -- unable to create element of type : " << argv[1] << endln;
      return TCL_ERROR;
    }
  }*/
    
#if defined(_HAVE_LHNMYS) || defined(_OPS_ELEMENT_LHNMYS)    
  } else if (strcmp(argv[1],"beamColumn2DwLHNMYS") == 0) {
    Element *theEle = 0;
    ID info;
    theEle = (Element *)OPS_BeamColumn2DwLHNMYS();
    if (theEle != 0) 
      theElement = theEle;
    else {
      opserr << "TclElementCommand -- unable to create element of type : " << argv[1] << endln;
      return TCL_ERROR;
    }
    
  } else if (strcmp(argv[1],"beamColumn2DwLHNMYS_Damage") == 0) {
    Element *theEle = 0;
    ID info;
    theEle = (Element *)OPS_BeamColumn2DwLHNMYS_Damage();
    if (theEle != 0) 
      theElement = theEle;
    else {
      opserr << "TclElementCommand -- unable to create element of type : " << argv[1] << endln;
      return TCL_ERROR;
    }    
  
  } else if (strcmp(argv[1],"beamColumn3DwLHNMYS") == 0) {
    Element *theEle = 0;
    ID info;
    theEle = (Element *)OPS_BeamColumn3DwLHNMYS();
    if (theEle != 0) 
      theElement = theEle;
    else {
      opserr << "TclElementCommand -- unable to create element of type : " << argv[1] << endln;
      return TCL_ERROR;
    }
#endif

<<<<<<< HEAD
// #if defined(_OPS_ELEMENT_DMGLIB)
  } else if((strcmp(argv[1], "DmgElem01") == 0)) {
    Element *theEle = 0;
    ID info;
    theEle = (Element *)OPS_Elem01();
    if (theEle != 0) {
      theElement = theEle;
    } else {
      opserr << "TclElementCommand -- unable to create element of type : " << argv[1] << endln;
      return TCL_ERROR;
    }
// #endif

=======
>>>>>>> f35780f0
#if defined(_OPS_ELEMENT_WHEELRAIL)
  // Beginning of WheelRail element TCL command
  //Added by Quan Gu and Yongdou Liu, et al. on 2018/10/31
    
  } else if((strcmp(argv[1], "WheelRail") == 0)) {
    // ------------------------------add------------------------------------------
    int eleArgStart = 1;
    int result = TclModelBuilder_addWheelRail(clientData, interp, argc, argv,
					      theTclDomain, theTclBuilder, eleArgStart);
    return result;
  // End of WheelRail element TCL command
#endif

  } else if ((strcmp(argv[1],"ElasticTimoshenkoBeam") == 0) || (strcmp(argv[1],"elasticTimoshenkoBeam")) == 0) {
    Element *theEle = 0;
    if (OPS_GetNDM() == 2)
      theEle = (Element *)OPS_ElasticTimoshenkoBeam2d();
    else
      theEle = (Element *)OPS_ElasticTimoshenkoBeam3d();
    if (theEle != 0) 
      theElement = theEle;
    else {
      opserr << "TclElementCommand -- unable to create element of type : " << argv[1] << endln;
      return TCL_ERROR;
    }

  } else if ((strcmp(argv[1],"pyMacro2D") == 0) || (strcmp(argv[1],"PY_Macro2D") == 0)) {
    
    void *theEle = OPS_PY_Macro2D();
    if (theEle != 0) 
      theElement = (Element *)theEle;
    else {
      opserr << "TclElementCommand -- unable to create element of type : " << argv[1] << endln;
      return TCL_ERROR;
    }

  } else if ((strcmp(argv[1],"SimpleContact2d") == 0) || (strcmp(argv[1],"SimpleContact2D") == 0)) {
    
    void *theEle = OPS_SimpleContact2D();
    if (theEle != 0) 
      theElement = (Element *)theEle;
    else {
      opserr << "TclElementCommand -- unable to create element of type : " << argv[1] << endln;
      return TCL_ERROR;
    }

  } else if ((strcmp(argv[1],"N4BiaxialTruss") == 0)) {
    
    void *theEle = OPS_N4BiaxialTruss();
    if (theEle != 0) 
      theElement = (Element *)theEle;
    else {
      opserr << "tclelementcommand -- unable to create element of type : " << argv[1] << endln;
      return TCL_ERROR;
    }																								
  } else if ((strcmp(argv[1],"SimpleContact3d") == 0) || (strcmp(argv[1],"SimpleContact3D") == 0)) {
    
    void *theEle = OPS_SimpleContact3D();
    if (theEle != 0) 
      theElement = (Element *)theEle;
    else {
      opserr << "TclElementCommand -- unable to create element of type : " << argv[1] << endln;
      return TCL_ERROR;
    }

  } else if ((strcmp(argv[1],"BeamContact3d") == 0) || (strcmp(argv[1],"BeamContact3D") == 0)) {
    
    void *theEle = OPS_BeamContact3D();
    if (theEle != 0) 
      theElement = (Element *)theEle;
    else {
      opserr << "TclElementCommand -- unable to create element of type : " << argv[1] << endln;
      return TCL_ERROR;
    }

  } else if ((strcmp(argv[1],"BeamContact3dp") == 0) || (strcmp(argv[1],"BeamContact3Dp") == 0)) {
    
    void *theEle = OPS_BeamContact3Dp();
    if (theEle != 0) 
      theElement = (Element *)theEle;
    else {
      opserr << "TclElementCommand -- unable to create element of type : " << argv[1] << endln;
      return TCL_ERROR;
    }
    
  } else if ((strcmp(argv[1],"PileToe3d") == 0) || (strcmp(argv[1],"PileToe3D") == 0)) {
    
    void *theEle = OPS_PileToe3D();
    if (theEle != 0) 
      theElement = (Element *)theEle;
    else {
      opserr << "TclElementCommand -- unable to create element of type : " << argv[1] << endln;
      return TCL_ERROR;
    }

  } else if ((strcmp(argv[1],"TFPbearing") == 0) || (strcmp(argv[1],"TFP") == 0)
      || (strcmp(argv[1], "TPFbearing") == 0) || (strcmp(argv[1], "TPF") == 0)) {
    
    void *theEle = OPS_TFP_Bearing();
    if (theEle != 0) 
      theElement = (Element *)theEle;
    else {
      opserr << "TclElementCommand -- unable to create element of type : " << argv[1] << endln;
      return TCL_ERROR;
    }

  } else if ((strcmp(argv[1],"FPBearingPTV") == 0)) {
    
    void *theEle = OPS_FPBearingPTV();
    if (theEle != 0) 
      theElement = (Element *)theEle;
    else {
      opserr << "TclElementCommand -- unable to create element of type : " << argv[1] << endln;
      return TCL_ERROR;
    }

  } else if (strcmp(argv[1],"TripleFrictionPendulum") == 0) {
    
    void *theEle = OPS_TripleFrictionPendulum();
    if (theEle != 0) 
      theElement = (Element *)theEle;
    else {
      opserr << "TclElementCommand -- unable to create element of type : " << argv[1] << endln;
      return TCL_ERROR;
    }

  } else if (strcmp(argv[1],"HDR") == 0) {
    
    void *theEle = OPS_HDR();
    if (theEle != 0) 
      theElement = (Element *)theEle;
    else {
      opserr << "TclElementCommand -- unable to create element of type : " << argv[1] << endln;
      return TCL_ERROR;
    }

  } else if (strcmp(argv[1],"LeadRubberX") == 0) {
    
    void *theEle = OPS_LeadRubberX();
    if (theEle != 0) 
      theElement = (Element *)theEle;
    else {
      opserr << "TclElementCommand -- unable to create element of type : " << argv[1] << endln;
      return TCL_ERROR;
    }

  } else if (strcmp(argv[1],"ElastomericX") == 0) {
    
    void *theEle = OPS_ElastomericX();
    if (theEle != 0) 
      theElement = (Element *)theEle;
    else {
      opserr << "TclElementCommand -- unable to create element of type : " << argv[1] << endln;
      return TCL_ERROR;
    }

  } else if (strcmp(argv[1], "AxEqDispBeamColumn2d") == 0) {
    
    void *theEle = OPS_AxEqDispBeamColumn2d();
    if (theEle != 0) 
      theElement = (Element *)theEle;
    else {
      opserr << "TclElementCommand -- unable to create element of type : " << argv[1] << endln;
      return TCL_ERROR;
    }

  } else if (strcmp(argv[1],"MVLEM") == 0) {    // Kristijan Kolozvari
    
    void *theEle = OPS_MVLEM();
    if (theEle != 0) 
      theElement = (Element *)theEle;
    else {
      opserr << "TclElementCommand -- unable to create element of type : " << argv[1] << endln;
      return TCL_ERROR;
    }

  } else if (strcmp(argv[1],"SFI_MVLEM") == 0) {    // Kristijan Kolozvari
    
    void *theEle = OPS_SFI_MVLEM();
    if (theEle != 0) 
      theElement = (Element *)theEle;
    else {
      opserr << "TclElementCommand -- unable to create element of type : " << argv[1] << endln;
      return TCL_ERROR;
    }


  } else if (strcmp(argv[1], "MVLEM_3D") == 0) {    // Kristijan Kolozvari

    void* theEle = OPS_MVLEM_3D();
    if (theEle != 0)
        theElement = (Element*)theEle;
    else {
        opserr << "TclElementCommand -- unable to create element of type : " << argv[1] << endln;
        return TCL_ERROR;
    }

  }
  else if (strcmp(argv[1], "SFI_MVLEM_3D") == 0) {    // Kristijan Kolozvari

    void* theEle = OPS_SFI_MVLEM_3D();
    if (theEle != 0)
        theElement = (Element*)theEle;
    else {
        opserr << "TclElementCommand -- unable to create element of type : " << argv[1] << endln;
        return TCL_ERROR;
    }
  }
  
  else if ((strcmp(argv[1], "MasonPan12") == 0)) {

	  void *theEle = OPS_MasonPan12();

	  if (theEle != 0)
		  theElement = (Element *)theEle;
	  else {
		  opserr << "TclElementCommand -- unable to create element of type : " << argv[1] << endln;
		  return TCL_ERROR;
	  }
  }
  else if ((strcmp(argv[1], "MasonPan3D") == 0)) {

	  void *theEle = OPS_MasonPan3D();

	  if (theEle != 0)
		  theElement = (Element *)theEle;
	  else {
		  opserr << "TclElementCommand -- unable to create element of type : " << argv[1] << endln;
		  return TCL_ERROR;
	  }

  }
  else if ((strcmp(argv[1], "BeamGT") == 0)) {

	  void *theEle = OPS_BeamGT();

	  if (theEle != 0)
		  theElement = (Element *)theEle;
	  else {
		  opserr << "TclElementCommand -- unable to create element of type : " << argv[1] << endln;
		  return TCL_ERROR;
	  }


  } else if ((strcmp(argv[1],"MultiFP2d") == 0) || (strcmp(argv[1],"MultiFPB2d") == 0)){
    
    void *theEle = OPS_MultiFP2d();
    if (theEle != 0) 
      theElement = (Element *)theEle;
    else {
      opserr << "TclElementCommand -- unable to create element of type : " << argv[1] << endln;
      return TCL_ERROR;
    }

  } else if ((strcmp(argv[1],"shell") == 0) || (strcmp(argv[1],"shellMITC4") == 0) ||
	     (strcmp(argv[1],"Shell") == 0) || (strcmp(argv[1],"ShellMITC4") == 0)) {
    
    void *theEle = OPS_ShellMITC4();
    if (theEle != 0) 
      theElement = (Element *)theEle;
    else {
      opserr << "TclElementCommand -- unable to create element of type : " << argv[1] << endln;
      return TCL_ERROR;
    }    

    //Added by L.Jiang [SIF]
  } else if ((strcmp(argv[1], "shellMITC4Thermal") == 0) 
	     || (strcmp(argv[1], "ShellMITC4Thermal") == 0)) {
      
      void *theEle = OPS_ShellMITC4Thermal();
      if (theEle != 0)
	theElement = (Element *)theEle;
      else {
	opserr << "TclElementCommand -- unable to create element of type : " << argv[1] << endln;
	return TCL_ERROR;
      }      
    }

    else if ((strcmp(argv[1], "shellNLDKGQThermal") == 0) || (strcmp(argv[1], "ShellNLDKGQThermal") == 0)) {
      
      void *theEle = OPS_ShellNLDKGQThermal();
      if (theEle != 0)
	theElement = (Element *)theEle;
      else {
	opserr << "TclElementCommand -- unable to create element of type : " << argv[1] << endln;
	return TCL_ERROR;
      }
      //end of adding thermo-mechanical shell elements by L.Jiang [SIF]  
      
  } else if ((strcmp(argv[1],"shellNL") == 0) || (strcmp(argv[1],"ShellNL") == 0) ||
	     (strcmp(argv[1],"shellMITC9") == 0) || (strcmp(argv[1],"ShellMITC9") == 0)) {
    
    void *theEle = OPS_ShellMITC9();
    if (theEle != 0) 
      theElement = (Element *)theEle;
    else {
      opserr << "TclElementCommand -- unable to create element of type : " << argv[1] << endln;
      return TCL_ERROR;
    }    

  } else if ((strcmp(argv[1],"shellDKGQ") == 0) || (strcmp(argv[1],"ShellDKGQ") == 0)) {     //Lisha Wang & Xinzheng Lu
    
    void *theEle = OPS_ShellDKGQ();
    if (theEle != 0) 
      theElement = (Element *)theEle;
    else {
      opserr << "TclElementCommand -- unable to create element of type : " << argv[1] << endln;
      return TCL_ERROR;
    }    

  } else if ((strcmp(argv[1],"shellNLDKGQ") == 0) || (strcmp(argv[1],"ShellNLDKGQ") == 0)) {    //Lisha Wang & Xinzheng Lu
    
    void *theEle = OPS_ShellNLDKGQ();
    if (theEle != 0) 
      theElement = (Element *)theEle;
    else {
      opserr << "TclElementCommand -- unable to create element of type : " << argv[1] << endln;
      return TCL_ERROR;
    } 

  } else if ((strcmp(argv[1],"shellDKGT") == 0) || (strcmp(argv[1],"ShellDKGT") == 0)) {  
    
    void *theEle = OPS_ShellDKGT();
    if (theEle != 0) 
      theElement = (Element *)theEle;
    else {
      opserr << "TclElementCommand -- unable to create element of type : " << argv[1] << endln;
      return TCL_ERROR;
    }    

  } else if ((strcmp(argv[1],"shellNLDKGT") == 0) || (strcmp(argv[1],"ShellNLDKGT") == 0)) {    
    
    void *theEle = OPS_ShellNLDKGT();
    if (theEle != 0) 
      theElement = (Element *)theEle;
    else {
      opserr << "TclElementCommand -- unable to create element of type : " << argv[1] << endln;
      return TCL_ERROR;
    } 
    
  } else if (strcmp(argv[1],"ASDShellQ4") == 0) {
    
    void *theEle = OPS_ASDShellQ4();
    if (theEle != 0) 
      theElement = (Element *)theEle;
    else {
      opserr << "TclElementCommand -- unable to create element of type : " << argv[1] << endln;
      return TCL_ERROR;
    }
    
  } else if ((strcmp(argv[1],"CoupledZeroLength") == 0) || (strcmp(argv[1],"ZeroLengthCoupled") == 0)) {
    
    void *theEle = OPS_CoupledZeroLength();
    if (theEle != 0) 
      theElement = (Element *)theEle;
    else {
      opserr << "TclElementCommand -- unable to create element of type : " << argv[1] << endln;
      return TCL_ERROR;
    }

  } else if ((strcmp(argv[1],"BeamContact2d") == 0) || (strcmp(argv[1],"BeamContact2D") == 0)) {
    
    void *theEle = OPS_BeamContact2D();
    if (theEle != 0) 
      theElement = (Element *)theEle;
    else {
      opserr << "TclElementCommand -- unable to create element of type : " << argv[1] << endln;
      return TCL_ERROR;
    }

  } else if ((strcmp(argv[1],"BeamContact2dp") == 0) || (strcmp(argv[1],"BeamContact2Dp") == 0)) {
    
    void *theEle = OPS_BeamContact2Dp();
    if (theEle != 0) 
      theElement = (Element *)theEle;
    else {
      opserr << "TclElementCommand -- unable to create element of type : " << argv[1] << endln;
      return TCL_ERROR;
    }

  } else if ((strcmp(argv[1],"BeamEndContact3d") == 0) || (strcmp(argv[1],"BeamEndContact3D") == 0)) {
    
    void *theEle = OPS_BeamEndContact3D();
    if (theEle != 0) 
      theElement = (Element *)theEle;
    else {
      opserr << "TclElementCommand -- unable to create element of type : " << argv[1] << endln;
      return TCL_ERROR;
    }

  } else if ((strcmp(argv[1],"BeamEndContact3dp") == 0) || (strcmp(argv[1],"BeamEndContact3Dp") == 0)) {
    
    void *theEle = OPS_BeamEndContact3Dp();
    if (theEle != 0) 
      theElement = (Element *)theEle;
    else {
      opserr << "TclElementCommand -- unable to create element of type : " << argv[1] << endln;
      return TCL_ERROR;
    }

  } else if ((strcmp(argv[1],"Tri31") == 0) || (strcmp(argv[1],"tri31") == 0)) {
    
    ID info;
    void *theEle = OPS_Tri31(info);
    if (theEle != 0) 
      theElement = (Element *)theEle;
    else {
      opserr << "TclElementCommand -- unable to create element of type : " << argv[1] << endln;
      return TCL_ERROR;
    }

  } else if ((strcmp(argv[1],"SSPquad") == 0) || (strcmp(argv[1],"SSPQuad") == 0)) {
    
    void *theEle = OPS_SSPquad();
    if (theEle != 0) 
      theElement = (Element *)theEle;
    else {
      opserr << "TclElementCommand -- unable to create element of type : " << argv[1] << endln;
      return TCL_ERROR;
    }

  } else if ((strcmp(argv[1],"SSPquadUP") == 0) || (strcmp(argv[1],"SSPQuadUP") == 0)) {
    
    void *theEle = OPS_SSPquadUP();
    if (theEle != 0) 
      theElement = (Element *)theEle;
    else {
      opserr << "TclElementCommand -- unable to create element of type : " << argv[1] << endln;
      return TCL_ERROR;
    }

  } else if ((strcmp(argv[1],"SSPbrick") == 0) || (strcmp(argv[1],"SSPBrick") == 0)) {
    
    void *theEle = OPS_SSPbrick();
    if (theEle != 0) 
      theElement = (Element *)theEle;
    else {
      opserr << "TclElementCommand -- unable to create element of type : " << argv[1] << endln;
      return TCL_ERROR;
    }

  } else if ((strcmp(argv[1],"SSPbrickUP") == 0) || (strcmp(argv[1],"SSPBrickUP") == 0)) {
    
    void *theEle = OPS_SSPbrickUP();
    if (theEle != 0) 
      theElement = (Element *)theEle;
    else {
      opserr << "TclElementCommand -- unable to create element of type : " << argv[1] << endln;
      return TCL_ERROR;
    }

  } else if ((strcmp(argv[1],"SurfaceLoad") == 0)) {
    
    void *theEle = OPS_SurfaceLoad();
    if (theEle != 0) 
      theElement = (Element *)theEle;
    else {
      opserr << "TclElementCommand -- unable to create element of type : " << argv[1] << endln;
      return TCL_ERROR;
    }
  } else if ((strcmp(argv[1],"TriSurfaceLoad") == 0)) {
    
    void *theEle = OPS_TriSurfaceLoad();
    if (theEle != 0) 
      theElement = (Element *)theEle;
    else {
      opserr << "TclElementCommand -- unable to create element of type : " << argv[1] << endln;
      return TCL_ERROR;
    }
  } else if ((strcmp(argv[1],"TPB1D") == 0)) {
    
    void *theEle = OPS_TPB1D();
    if (theEle != 0) 
      theElement = (Element *)theEle;
    else {
      opserr << "TclElementCommand -- unable to create element of type : " << argv[1] << endln;
      return TCL_ERROR;
    }
  
  } else if ((strcmp(argv[1],"elasticTubularJoint") == 0) || (strcmp(argv[1],"ElasticTubularJoint") == 0)) {
    
    void *theEle = OPS_ElasticTubularJoint();
    if (theEle != 0) 
      theElement = (Element *)theEle;
    else {
      opserr << "TclElementCommand -- unable to create element of type : " << argv[1] << endln;
      return TCL_ERROR;
    }

  } else if ((strcmp(argv[1],"quad3d") == 0) || (strcmp(argv[1],"Quad3d") == 0)) {

    void *theEle = OPS_FourNodeQuad3d();
    if (theEle != 0) 
      theElement = (Element *)theEle;
    else {
      opserr << "TclElementCommand -- unable to create element of type : " << argv[1] << endln;
      return TCL_ERROR;
    }	

  } else if ((strcmp(argv[1],"Quad4FiberOverlay") == 0)) { 	//////////////////////// mmc
    
    void *theEle = OPS_Quad4FiberOverlay();
    if (theEle != 0) 
      theElement = (Element *)theEle;
    else {
      opserr << "tclelementcommand -- unable to create element of type : " << argv[1] << endln;
      return TCL_ERROR;
    }																								
  } else if ((strcmp(argv[1],"Brick8FiberOverlay") == 0)) { //////////////////////// mmc
    
    void *theEle = OPS_Brick8FiberOverlay();
    if (theEle != 0) 
      theElement = (Element *)theEle;
    else {
      opserr << "tclelementcommand -- unable to create element of type : " << argv[1] << endln;
      return TCL_ERROR;
    }																									
  } else if ((strcmp(argv[1],"QuadBeamEmbedContact") == 0)) { 	//////////////////////// mmc
    
    void *theEle = OPS_QuadBeamEmbedContact();
    if (theEle != 0) 
      theElement = (Element *)theEle;
    else {
      opserr << "tclelementcommand -- unable to create element of type : " << argv[1] << endln;
      return TCL_ERROR;
    }																								
  } else if ((strcmp(argv[1],"Truss2") == 0)) { 	//////////////////////// mmc
    
    void *theEle = OPS_Truss2();
    if (theEle != 0) 
      theElement = (Element *)theEle;
    else {
      opserr << "tclelementcommand -- unable to create element of type : " << argv[1] << endln;
      return TCL_ERROR;
    }																								
  } else if ((strcmp(argv[1],"CorotTruss2") == 0)) { 	//////////////////////// mmc
    
    void *theEle = OPS_CorotTruss2();
    if (theEle != 0) 
      theElement = (Element *)theEle;
    else {
      opserr << "tclelementcommand -- unable to create element of type : " << argv[1] << endln;
      return TCL_ERROR;
    }																								
  }  

  else if (strcmp(argv[1], "AC3D8") == 0) {
      
    void *theEle = OPS_AC3D8HexWithSensitivity();
    if (theEle != 0) 
      theElement = (Element *)theEle;
    else {
      opserr << "tclelementcommand -- unable to create element of type : " << argv[1] << endln;
      return TCL_ERROR;
    }																								
  }

  else if (strcmp(argv[1], "ASI3D8") == 0) {
    
    void *theEle = OPS_ASID8QuadWithSensitivity();
    if (theEle != 0) 
      theElement = (Element *)theEle;
    else {
      opserr << "tclelementcommand -- unable to create element of type : " << argv[1] << endln;
      return TCL_ERROR;
    }
    
  } 

  else if (strcmp(argv[1], "AV3D4") == 0) {
    
    void *theEle = OPS_AV3D4QuadWithSensitivity();
    if (theEle != 0) 
      theElement = (Element *)theEle;
    else {
      opserr << "tclelementcommand -- unable to create element of type : " << argv[1] << endln;
      return TCL_ERROR;
    }
  } 
  
  else if (strcmp(argv[1],"elastomericBearingBoucWenMod") == 0) {
    void *theEle = OPS_ElastomericBearingBoucWenMod3d();
    if (theEle != 0) 
      theElement = (Element *)theEle;
    else {
      opserr << "tclelementcommand -- unable to create element of type : " << argv[1] << endln;
      return TCL_ERROR;
    }
  }

  else if (strcmp(argv[1], "VS3D4") == 0) {

    void *theEle = OPS_VS3D4WuadWithSensitivity();
    if (theEle != 0) 
      theElement = (Element *)theEle;
    else {
      opserr << "tclelementcommand -- unable to create element of type : " << argv[1] << endln;
      return TCL_ERROR;
    }

#if defined(_OPS_ELEMENT_PFEM)
  } else if (strcmp(argv[1], "PFEMElement2DBuble") == 0) {
    ID info;
      void *theEle = OPS_PFEMElement2DBubble(info);
      if (theEle != 0) {
	  theElement = (Element*)theEle;
      } else {
	  opserr<<"tclelementcommand -- unable to create element of type : "
		<<argv[1]<<endln;
	  return TCL_ERROR;
      }
  } else if (strcmp(argv[1], "PFEMElement2DMini") == 0) {
      ID info;
      void *theEle = OPS_PFEMElement2Dmini(info);
      if (theEle != 0) {
	  theElement = (Element*)theEle;
      } else {
	  opserr<<"tclelementcommand -- unable to create element of type : "
		<<argv[1]<<endln;
	  return TCL_ERROR;
      }
  } else if (strcmp(argv[1], "PFEMElement2D") == 0) {
      void *theEle = OPS_PFEMElement2D();
      if (theEle != 0) {
	  theElement = (Element*)theEle;
      } else {
	  opserr<<"tclelementcommand -- unable to create element of type : "
		<<argv[1]<<endln;
	  return TCL_ERROR;
      }
#endif
  } else if (strcmp(argv[1], "CatenaryCable") == 0) {
      void *theEle = OPS_CatenaryCableElement();
      if (theEle != 0) {
    theElement = (Element*)theEle;
      } else {
    opserr<<"tclelementcommand -- unable to create element of type : "
    <<argv[1]<<endln;
    return TCL_ERROR;
      }
  }

  else if (strcmp(argv[1], "ShellANDeS") == 0) {
      void *theEle = OPS_ShellANDeS();
      if (theEle != 0) {
    theElement = (Element*)theEle;
      } else {
    opserr<<"tclelementcommand -- unable to create element of type : "
    <<argv[1]<<endln;
    return TCL_ERROR;
      }
  }
  
  else if (strcmp(argv[1], "LysmerTriangle") == 0) {
      void *theEle = OPS_LysmerTriangle();
      if (theEle != 0) {
    theElement = (Element*)theEle;
      } else {
    opserr<<"tclelementcommand -- unable to create element of type : "
    <<argv[1]<<endln;
    return TCL_ERROR;
      }
  }

  else if (strcmp(argv[1], "FourNodeTetrahedron") == 0) {
      void *theEle = OPS_FourNodeTetrahedron();
      if (theEle != 0) 
      {
        theElement = (Element*)theEle;
      } 
      else 
      {
        opserr<<"tclelementcommand -- unable to create element of type : "
            <<argv[1]<<endln;
        return TCL_ERROR;
      }

  }
  
  else if (strcmp(argv[1],"ZeroLengthVG_HG") == 0) {
      Element *theEle = (Element*) OPS_ZeroLengthVG_HG();
    if (theEle != 0) 
      theElement = theEle;
    else {
      opserr << "TclElementCommand -- unable to create element of type : "
          << argv[1] << endln;
      return TCL_ERROR;
    }
  }

  else if (strcmp(argv[1], "twoNodeLink") == 0) {
  void *theEle = OPS_TwoNodeLink();
  if (theEle != 0) {
      theElement = (Element*)theEle;
  }
  else {
      opserr << "tclelementcommand -- unable to create element of type : "
          << argv[1] << endln;
      return TCL_ERROR;
  }
  }

  else if (strcmp(argv[1], "linearElasticSpring") == 0) {
    void *theEle = OPS_LinearElasticSpring();
    if (theEle != 0) {
      theElement = (Element*)theEle;
    }
    else {
      opserr << "tclelementcommand -- unable to create element of type : "
        << argv[1] << endln;
      return TCL_ERROR;
    }
  }

  else if (strcmp(argv[1], "inerter") == 0) {
  void *theEle = OPS_Inerter();
  if (theEle != 0) {
      theElement = (Element*)theEle;
  }
  else {
      opserr << "tclelementcommand -- unable to create element of type : "
          << argv[1] << endln;
      return TCL_ERROR;
  }
  }

  else if (strcmp(argv[1], "adapter") == 0) {
  void *theEle = OPS_Adapter();
  if (theEle != 0) {
      theElement = (Element*)theEle;
  }
  else {
      opserr << "tclelementcommand -- unable to create element of type : "
          << argv[1] << endln;
      return TCL_ERROR;
  }
  }

  else if (strcmp(argv[1], "actuator") == 0) {
  void *theEle = OPS_Actuator();
  if (theEle != 0) {
      theElement = (Element*)theEle;
  }
  else {
      opserr << "tclelementcommand -- unable to create element of type : "
          << argv[1] << endln;
      return TCL_ERROR;
  }
  }

  else if (strcmp(argv[1], "corotActuator") == 0) {
  void *theEle = OPS_ActuatorCorot();
  if (theEle != 0) {
      theElement = (Element*)theEle;
  }
  else {
      opserr << "tclelementcommand -- unable to create element of type : "
          << argv[1] << endln;
      return TCL_ERROR;
  }
  }

  else if (strcmp(argv[1], "genericClient") == 0) {
  void *theEle = OPS_GenericClient();
  if (theEle != 0) {
      theElement = (Element*)theEle;
  }
  else {
      opserr << "tclelementcommand -- unable to create element of type : "
          << argv[1] << endln;
      return TCL_ERROR;
  }
  }

  else if (strcmp(argv[1], "genericCopy") == 0) {
  void *theEle = OPS_GenericCopy();
  if (theEle != 0) {
      theElement = (Element*)theEle;
  }
  else {
      opserr << "tclelementcommand -- unable to create element of type : "
          << argv[1] << endln;
      return TCL_ERROR;
  }
  }

  else if (strcmp(argv[1], "elastomericBearing") == 0
  || (strcmp(argv[1], "elastomericBearingPlasticity")) == 0) {
  Element *theEle = 0;
  if (OPS_GetNDM() == 2)
      theEle = (Element *)OPS_ElastomericBearingPlasticity2d();
  else
      theEle = (Element *)OPS_ElastomericBearingPlasticity3d();
  if (theEle != 0)
      theElement = theEle;
  else {
      opserr << "TclElementCommand -- unable to create element of type : "
          << argv[1] << endln;
      return TCL_ERROR;
  }
  }

  else if (strcmp(argv[1], "elastomericBearingBoucWen") == 0
  || (strcmp(argv[1], "elastomericBearingBW")) == 0) {
  Element *theEle = 0;
  if (OPS_GetNDM() == 2)
      theEle = (Element *)OPS_ElastomericBearingBoucWen2d();
  else
      theEle = (Element *)OPS_ElastomericBearingBoucWen3d();
  if (theEle != 0)
      theElement = theEle;
  else {
      opserr << "TclElementCommand -- unable to create element of type : "
          << argv[1] << endln;
      return TCL_ERROR;
  }
  }

  else if (strcmp(argv[1], "elastomericBearingUFRP") == 0) {
  Element *theEle = 0;
  if (OPS_GetNDM() == 2)
      theEle = (Element *)OPS_ElastomericBearingUFRP2d();
  else
      //theEle = (Element *)OPS_ElastomericBearingUFRP3d();
  if (theEle != 0)
      theElement = theEle;
  else {
      opserr << "TclElementCommand -- unable to create element of type : "
          << argv[1] << endln;
      return TCL_ERROR;
  }
  }

  else if (strcmp(argv[1], "flatSliderBearing") == 0) {
  Element *theEle = 0;
  if (OPS_GetNDM() == 2)
      theEle = (Element *)OPS_FlatSliderSimple2d();
  else
      theEle = (Element *)OPS_FlatSliderSimple3d();
  if (theEle != 0)
      theElement = theEle;
  else {
      opserr << "TclElementCommand -- unable to create element of type : "
          << argv[1] << endln;
      return TCL_ERROR;
  }
  }

  else if (strcmp(argv[1], "singleFPBearing") == 0
  || (strcmp(argv[1], "SFPBearing")) == 0
  || (strcmp(argv[1], "singlePFBearing")) == 0
  || (strcmp(argv[1], "SPFBearing")) == 0) {
  Element *theEle = 0;
  if (OPS_GetNDM() == 2)
      theEle = (Element *)OPS_SingleFPSimple2d();
  else
      theEle = (Element *)OPS_SingleFPSimple3d();
  if (theEle != 0)
      theElement = theEle;
  else {
      opserr << "TclElementCommand -- unable to create element of type : "
          << argv[1] << endln;
      return TCL_ERROR;
  }
  }

  else if (strcmp(argv[1], "RJWatsonEqsBearing") == 0
  || strcmp(argv[1], "RJWatsonBearing") == 0
  || strcmp(argv[1], "EQSBearing") == 0) {
  Element *theEle = 0;
  if (OPS_GetNDM() == 2)
      theEle = (Element *)OPS_RJWatsonEQS2d();
  else
      theEle = (Element *)OPS_RJWatsonEQS3d();
  if (theEle != 0)
      theElement = theEle;
  else {
      opserr << "TclElementCommand -- unable to create element of type : "
          << argv[1] << endln;
      return TCL_ERROR;
  }
  }
  
  else if ((strcmp(argv[1],"RockingBC") == 0)) {
    void *theEle = OPS_RockingBC();
    if (theEle != 0) 
      theElement = (Element *)theEle;
    else {
      opserr << "TclElementCommand -- unable to create element of type : " << argv[1] << endln;
      return TCL_ERROR;
    }
  }

  //Xinlong Du
  else if ((strcmp(argv[1], "dispBeamColumnAsym") == 0) || (strcmp(argv[1], "dispBeamAsym")) == 0) {
  Element* theEle = 0;
  if (OPS_GetNDM() == 3)
      theEle = (Element*)OPS_DispBeamColumnAsym3dTcl();
  if (theEle != 0)
      theElement = theEle;
  else {
      opserr << "TclElementCommand -- unable to create element of type : " << argv[1] << endln;
      return TCL_ERROR;
  }

  }

  else if ((strcmp(argv[1], "mixedBeamColumnAsym") == 0) || (strcmp(argv[1], "mixedBeamAsym") == 0)) {
  Element* theEle = 0;
  if (OPS_GetNDM() == 3)
      theEle = (Element*)OPS_MixedBeamColumnAsym3dTcl();
  if (theEle != 0)
      theElement = theEle;
  else {
      opserr << "TclElementCommand -- unable to create element of type : " << argv[1] << endln;
      return TCL_ERROR;
  }

  }
  //Xinlong Du
  
  // if one of the above worked
  if (theElement != 0) {
    if (theTclDomain->addElement(theElement) == false) {
      opserr << "WARNING could not add element of with tag: " << theElement->getTag() << " and of type: " 
	     << theElement->getClassType() << " to the Domain\n";
      delete theElement;
      return TCL_ERROR;
    } else
      return TCL_OK;
  }


#ifdef _OPS_ELEMENT_FEAP
  if (strcmp(argv[1],"fTruss") == 0) {
    int eleArgStart = 1;
    int result = TclModelBuilder_addFeapTruss(clientData, interp, argc, argv,
					      theTclDomain, theTclBuilder, eleArgStart);
    return result;

  }  
#endif // _OPS_Element_FEAP

  else if (strcmp(argv[1],"dispBeamColumnInt") == 0) {
    int result = TclModelBuilder_addDispBeamColumnInt(clientData, interp, argc, argv,
						   theTclDomain, theTclBuilder);
    return result;

  } else if (strcmp(argv[1],"forceBeamColumn") == 0 || 
	     strcmp(argv[1],"dispBeamColumn") == 0  || 
	     strcmp(argv[1],"timoshenkoBeamColumn") == 0  || 
	     strcmp(argv[1],"forceBeamColumnCBDI") == 0  || 
	     strcmp(argv[1],"forceBeamColumnCSBDI") == 0  || 
	     strcmp(argv[1],"forceBeamColumnWarping") == 0  || 
	     strcmp(argv[1],"forceBeamColumnThermal") == 0  || 
	     strcmp(argv[1],"elasticForceBeamColumnWarping") == 0  || 
	     strcmp(argv[1],"dispBeamColumnNL") == 0  || 
	     strcmp(argv[1],"dispBeamColumnThermal") == 0  || 
	     strcmp(argv[1],"elasticForceBeamColumn") == 0 || 
	     strcmp(argv[1],"nonlinearBeamColumn") == 0 || 
	     strcmp(argv[1],"dispBeamColumnWithSensitivity") == 0) {

    int result = TclModelBuilder_addForceBeamColumn(clientData, interp, argc, argv,
						    theTclDomain, theTclBuilder);
    return result;
  } else if (strstr(argv[1],"beamWithHinges") != 0) {
    int result = TclModelBuilder_addBeamWithHinges(clientData, interp, argc, argv,
						   theTclDomain, theTclBuilder);
    return result;
  } else if ((strcmp(argv[1],"quad") == 0) || (strcmp(argv[1],"stdQuad") == 0)) {
    int result = TclModelBuilder_addFourNodeQuad(clientData, interp, argc, argv,
						 theTclDomain, theTclBuilder);
    return result;

  } else if (strcmp(argv[1],"quadWithSensitivity") == 0) {
    int result = TclModelBuilder_addFourNodeQuadWithSensitivity(clientData, interp, argc, argv,
								theTclDomain, theTclBuilder);
    return result;
  } else if (strcmp(argv[1],"enhancedQuad") == 0) {
    int result = TclModelBuilder_addEnhancedQuad(clientData, interp, argc, argv,
						 theTclDomain, theTclBuilder);
    return result;
  } else if ((strcmp(argv[1],"bbarQuad") == 0) || (strcmp(argv[1],"mixedQuad") == 0)) {
    int result = TclModelBuilder_addConstantPressureVolumeQuad(clientData, interp,
							       argc, argv,
							       theTclDomain,
							       theTclBuilder);
    return result;
  } else if ((strcmp(argv[1],"nineNodeMixedQuad") == 0)
	     || (strcmp(argv[1],"nineNodeQuad") == 0)) {
    int result = TclModelBuilder_addNineNodeMixedQuad(clientData, interp,
						      argc, argv,
						      theTclDomain,
						      theTclBuilder);
    return result;
  } else if (strcmp(argv[1],"quad9n") == 0) {
    int result = TclModelBuilder_addNineNodeQuad(clientData, interp, argc, argv,
						 theTclDomain, theTclBuilder);
    return result;
  } else if (strcmp(argv[1],"quad8n") == 0) {
    int result = TclModelBuilder_addEightNodeQuad(clientData, interp, argc, argv,
						 theTclDomain, theTclBuilder);
    return result;
  } else if (strcmp(argv[1],"tri6n") == 0) {
    int result = TclModelBuilder_addSixNodeTri(clientData, interp, argc, argv,
						 theTclDomain, theTclBuilder);
    return result;
  } else if (strcmp(argv[1],"quadUP") == 0) {
    int result = TclModelBuilder_addFourNodeQuadUP(clientData, interp, argc, argv,
						   theTclDomain, theTclBuilder);
    return result;
  } else if (strcmp(argv[1],"brickUP") == 0) {
    int result = TclModelBuilder_addBrickUP(clientData, interp, argc, argv,
					    theTclDomain, theTclBuilder);
    return result;
  } else if (strcmp(argv[1],"9_4_QuadUP") == 0) {
    int result = TclModelBuilder_addNineFourNodeQuadUP(clientData, interp, argc, argv,
						       theTclDomain, theTclBuilder);
    return result;
  } else if (strcmp(argv[1],"20_8_BrickUP") == 0) {
    int result = TclModelBuilder_addTwentyEightNodeBrickUP(clientData, interp, argc, argv,
							   theTclDomain, theTclBuilder);
    return result;
  } else if (strcmp(argv[1],"20NodeBrick") == 0) {
    int result = TclModelBuilder_addTwentyNodeBrick(clientData, interp, argc, argv,
						    theTclDomain, theTclBuilder);
    return result;
  } else if (strcmp(argv[1],"bbarQuadUP") == 0) {
    int result = TclModelBuilder_addBBarFourNodeQuadUP(clientData, interp, argc, argv,
						       theTclDomain, theTclBuilder);
    return result;
  } else if (strcmp(argv[1],"bbarBrickUP") == 0) {
    int result = TclModelBuilder_addBBarBrickUP(clientData, interp, argc, argv,
						theTclDomain, theTclBuilder);
    return result;
  } else if (strcmp(argv[1],"stdBrick") == 0) {
    int eleArgStart = 1;
    int result = TclModelBuilder_addBrick(clientData, interp, argc, argv,
					  theTclDomain, theTclBuilder, eleArgStart);
    return result;
  } else if (strcmp(argv[1],"bbarBrick") == 0) {
    int eleArgStart = 1;
    int result = TclModelBuilder_addBrick(clientData, interp, argc, argv,
					  theTclDomain, theTclBuilder, eleArgStart);
    return result;
  } else if (strcmp(argv[1],"bbarBrickWithSensitivity") == 0) {
    int eleArgStart = 1;
    int result = TclModelBuilder_addBrick(clientData, interp, argc, argv,
					  theTclDomain, theTclBuilder, eleArgStart);
    return result;
  } else if (strcmp(argv[1],"flBrick") == 0) {
    int eleArgStart = 1;
    int result = TclModelBuilder_addBrick(clientData, interp, argc, argv,
					  theTclDomain, theTclBuilder, eleArgStart);
    return result;
  } else if (strcmp(argv[1],"zeroLength") == 0) {
    int result = TclModelBuilder_addZeroLength(clientData, interp, argc, argv,
					       theTclDomain, theTclBuilder);
    return result;
  } else if (strcmp(argv[1],"zeroLengthSection") == 0) {
    int result = TclModelBuilder_addZeroLengthSection(clientData, interp, argc, argv,
						      theTclDomain, theTclBuilder);
    return result;
  } else if (strcmp(argv[1],"zeroLengthRocking") == 0) {
      int result = TclModelBuilder_addZeroLengthRocking(clientData, interp, argc, argv,
                            theTclDomain, theTclBuilder);
    return result;
  } else if (strcmp(argv[1],"zeroLengthContact2D") == 0) {
    int result = TclModelBuilder_addZeroLengthContact2D(clientData, interp, argc, argv,
							theTclDomain, theTclBuilder);
    return result;
  } else if (strcmp(argv[1],"zeroLengthContact3D") == 0) {
    int result = TclModelBuilder_addZeroLengthContact3D(clientData, interp, argc, argv,
							theTclDomain, theTclBuilder);
    return result;
  } else if (strcmp(argv[1],"zeroLengthND") == 0) {
    int result = TclModelBuilder_addZeroLengthND(clientData, interp, argc, argv,
						 theTclDomain, theTclBuilder);
    return result;
  } else if ((strcmp(argv[1],"Joint2D") == 0) ||
	     (strcmp(argv[1],"Joint2d") == 0)) {
    int result = TclModelBuilder_addJoint2D(clientData, interp, argc, argv,theTclDomain);
					    
    return result;
  } else if ((strcmp(argv[1],"Joint3D") == 0) ||
	     (strcmp(argv[1],"Joint3d") == 0)) {
    int result = TclModelBuilder_addJoint3D(clientData, interp, argc, argv,
					    theTclDomain, theTclBuilder);
    return result;
  }  
  else if ((strcmp(argv[1],"LehighJoint2D") == 0) ||
	   (strcmp(argv[1],"LehighJoint2d") == 0)) {
    void *theEle = OPS_LehighJoint2d();
    if (theEle != 0)
      theElement = (Element *)theEle;
    else {
      opserr << "TCL -- unable to create element of type: " << argv[1] << endln;
      return TCL_ERROR;
    }  
  } 
  else if ((strcmp(argv[1], "inelastic2dYS01")== 0) ||
	     (strcmp(argv[1], "inelastic2dYS02")== 0) ||
	     (strcmp(argv[1], "inelastic2dYS03")== 0) ||
	     (strcmp(argv[1], "inelastic2dYS04")== 0) ||
	     (strcmp(argv[1], "inelastic2dYS05")== 0)) {
    int result = TclModelBuilder_addElement2dYS (clientData, interp,
						 argc, argv,
						 theTclDomain, theTclBuilder);
    return result;
  } else if ((strcmp(argv[1],"element2dGNL") == 0) ||
	     (strcmp(argv[1],"elastic2dGNL") == 0)) {
    int result = TclModelBuilder_addElastic2dGNL(clientData, interp, argc, argv,
						 theTclDomain, theTclBuilder);
    return result;
  }
  
  else if (strcmp(argv[1],"beamColumnJoint") == 0) {
    int eleArgStart = 1;
    int result = TclModelBuilder_addBeamColumnJoint(clientData, interp,
						    argc, argv, theTclDomain,eleArgStart);

    return result;
  }
  
  // Kikuchi
  else if ((strcmp(argv[1],"multipleShearSpring") == 0) ||
	   (strcmp(argv[1],"MSS") == 0)) {
    int result = TclModelBuilder_addMultipleShearSpring(clientData, interp, argc, argv,
							theTclDomain, theTclBuilder);
    return result;
  }

  else if ((strcmp(argv[1],"multipleNormalSpring") == 0) ||
	   (strcmp(argv[1],"MNS") == 0)) {
    int result = TclModelBuilder_addMultipleNormalSpring(clientData, interp, argc, argv,
    theTclDomain, theTclBuilder);
    return result;
  }

  else if (strcmp(argv[1],"KikuchiBearing") == 0) {
    int result = TclModelBuilder_addKikuchiBearing(clientData, interp, argc, argv,
						   theTclDomain, theTclBuilder);
    return result;
  }

  else if (strcmp(argv[1],"YamamotoBiaxialHDR") == 0) {
    int result = TclModelBuilder_addYamamotoBiaxialHDR(clientData, interp, argc, argv,
						 theTclDomain, theTclBuilder);
    return result;
  }
	
	// MSN
	else if (strcmp(argv[1], "gradientInelasticBeamColumn") == 0) {
		int result = TclModelBuilder_addGradientInelasticBeamColumn(clientData, interp, argc, argv,
			theTclDomain, theTclBuilder);
		return result;
	}

  else {

    //
    // maybe element already loaded as c++ class from a package
    //

    // try existing loaded packages

    ElementPackageCommand *eleCommands = theElementPackageCommands;
    bool found = false;
    int result = TCL_ERROR;
    while (eleCommands != NULL && found == false) {
      if (strcmp(argv[1], eleCommands->funcName) == 0) {

	OPS_ResetInput(clientData, interp, 2, argc, argv, theTclDomain, theTclBuilder);
	void *theRes = (*(eleCommands->funcPtr))();
	if (theRes != 0) {
	  Element *theEle = (Element *)theRes;
	  result = theTclDomain->addElement(theEle);

	  if (result >= 0)
	    return TCL_OK;
	  else
	    return TCL_ERROR;
	}
	return TCL_ERROR;;
      } else
	eleCommands = eleCommands->next;
    }

   //
    // maybe element in a routine, check existing ones or try loading new ones
    //

    char *eleType = new char[strlen(argv[1])+1];
    strcpy(eleType, argv[1]);
    eleObj *eleObject = OPS_GetElementType(eleType, (int)strlen(eleType));

    delete [] eleType;
    
    if (eleObject != 0) {

      int result = Tcl_addWrapperElement(eleObject, clientData, interp,
					 argc, argv,
					 theTclDomain, theTclBuilder);
      
      if (result != 0)
	delete eleObject;
      else
	return result;
    }

    //
    // try loading new dynamic library containing a c+= class
    //
    
    void *libHandle;
    void *(*funcPtr)();
    int eleNameLength = (int)strlen(argv[1]);
    char *tclFuncName = new char[eleNameLength+5];
    strcpy(tclFuncName, "OPS_");

    strcpy(&tclFuncName[4], argv[1]);

    opserr << "checking library: " << tclFuncName << endln;    
    int res = getLibraryFunction(argv[1], tclFuncName, &libHandle, (void **)&funcPtr);
    
    delete [] tclFuncName;
    
    if (res == 0) {
      
      char *eleName = new char[eleNameLength+1];
      strcpy(eleName, argv[1]);
      ElementPackageCommand *theEleCommand = new ElementPackageCommand;
      theEleCommand->funcPtr = funcPtr;
      theEleCommand->funcName = eleName;
      theEleCommand->next = theElementPackageCommands;
      theElementPackageCommands = theEleCommand;
      
      OPS_ResetInput(clientData, interp, 2, argc, argv, theTclDomain, theTclBuilder);
      
      void *theRes = (*funcPtr)();
      
      if (theRes != 0) {
	Element *theEle = (Element *)theRes;
	result = theTclDomain->addElement(theEle);
	if (result >= 0)
	  return TCL_OK;
	else
	  return TCL_ERROR;
      } else {
	return TCL_ERROR;
      }
    }

    
  }

  // If we get here, the element type is unknown
  opserr << "ERROR -- element of type " << argv[1] << " not known" << endln;
  return TCL_ERROR;
}


int TclModelBuilder_addMultipleShearSpring(ClientData clientData,
    Tcl_Interp *interp, int argc, TCL_Char **argv, Domain *theTclDomain,
    TclModelBuilder *theTclBuilder)
{

  // ensure the destructor has not been called
  if (theTclBuilder == 0)  {
    opserr << "WARNING builder has been destroyed - multipleShearSpring\n";    
    return TCL_ERROR;
  }

  // 3-dim, 6-dof
  int ndm = theTclBuilder->getNDM();
  int ndf = theTclBuilder->getNDF();

  if (ndm != 3 || ndf != 6) {
    opserr << "ndm=" << ndm << ", ndf=" << ndf << endln;
    opserr << "WARNING multipleShearSpring command only works when ndm is 3 and ndf is 6" << endln;
    return TCL_ERROR;
  }

  //arguments (necessary)
  int eleTag;
  int iNode;
  int jNode;
  int nSpring;
  int matTag;

  //material
  UniaxialMaterial *material = 0;
  UniaxialMaterial **theMaterials = 0;
  int recvMat = 0;

  //arguments (optional)
  double limDisp = 0.0;
  Vector oriX(0);
  Vector oriYp(3); oriYp(0) = 0.0; oriYp(1) = 1.0; oriYp(2) = 0.0;
  double mass = 0.0;

  //
  Element *theElement = 0;


  //error flag
  bool ifNoError = true;


  if (argc < 8)  { //element multipleShearSpring eleTag? iNode? jNode? nSpring? -mat matTag?

    opserr << "WARNING insufficient arguments\n";
    ifNoError = false;

  } else {

    //argv[2~5]
    if (Tcl_GetInt(interp, argv[2], &eleTag) != TCL_OK)  {
      opserr << "WARNING invalid multipleShearSpring eleTag\n";
      ifNoError = false;
    }

    if (Tcl_GetInt(interp, argv[3], &iNode) != TCL_OK)  {
      opserr << "WARNING invalid iNode\n";
      ifNoError = false;
    }

    if (Tcl_GetInt(interp, argv[4], &jNode) != TCL_OK)  {
      opserr << "WARNING invalid jNode\n";
      ifNoError = false;
    }

    if (Tcl_GetInt(interp, argv[5], &nSpring) != TCL_OK || nSpring <= 0)  {
      opserr << "WARNING invalid nSpring\n";
      ifNoError = false;
    }

    //argv[6~]
    for (int i=6; i<=(argc-1); i++) {
      
      double value;
      
      if (strcmp(argv[i],"-mat")==0 && (i+1)<=(argc-1)) { // -mat matTag?
	
	if (Tcl_GetInt(interp,argv[i+1], &matTag) != TCL_OK) {
	  opserr << "WARNING invalid matTag\n";
	  ifNoError = false;
	}

	material = OPS_getUniaxialMaterial(matTag);
	if (material == 0)  {
	  opserr << "WARNING material model not found\n";
	  opserr << "uniaxialMaterial: " << matTag << endln;
	  opserr << "multipleShearSpring element: " << eleTag << endln;
	  return TCL_ERROR;
	}

	//opserr << "org material " << material->getClassType() << "\n";
	recvMat++ ;
	i += 1;

      } else if (strcmp(argv[i],"-nMat")==0 && (i+nSpring)<=(argc-1)) { // -mat matTag?

	theMaterials = new UniaxialMaterial *[nSpring];
	for (int j=0; j<nSpring; j++) {
	  if (Tcl_GetInt(interp,argv[j+i+1], &matTag) != TCL_OK) {
	    opserr << "WARNING invalid matTag\n";
	    ifNoError = false;
	  }
	  
	  theMaterials[j] = OPS_getUniaxialMaterial(matTag);
	  if (theMaterials[j] == 0)  {
	    opserr << "WARNING material model not found\n";
	    opserr << "uniaxialMaterial: " << matTag << endln;
	    opserr << "multipleShearSpring element: " << eleTag << endln;
	    return TCL_ERROR;
	  }
	}
	//opserr << "org material " << material->getClassType() << "\n";
	recvMat++ ;
	i += nSpring;	

      } else if (strcmp(argv[i],"-orient")==0 && (i+6)<=(argc-1) && Tcl_GetDouble(interp,argv[i+4], &value) == TCL_OK) { // <-orient x1? x2? x3? yp1? yp2? yp3?>

	oriX.resize(3);

	for (int j=1; j<=3; j++) {
	  if (Tcl_GetDouble(interp, argv[i+j], &value) != TCL_OK )  {
	    opserr << "WARNING invalid -orient value\n";
	    ifNoError = false;
	  } else {
	    oriX(j-1) = value;
	  }
	}

	i += 3;

	for (int j=1; j<=3; j++) {
	  if (Tcl_GetDouble(interp, argv[i+j], &value) != TCL_OK )  {
	    opserr << "WARNING invalid -orient value\n";
	    ifNoError = false;
	  } else {
	    oriYp(j-1) = value;
	  }
	}

	i += 3;


      } else if (strcmp(argv[i],"-orient")==0 && (i+3)<=(argc-1)) { // <-orient yp1? yp2? yp3?> の読み込み	  

	for (int j=1; j<=3; j++) {
	  if (Tcl_GetDouble(interp, argv[i+j], &value) != TCL_OK )  {
	    opserr << "WARNING invalid -orient value\n";
	    ifNoError = false;
	  } else {
	    oriYp(j-1) = value;
	  }
	}

	i += 3;

      } else if (strcmp(argv[i],"-mass")==0 && (i+1)<=(argc-1)) { // <-mass m?> の読み込み
	
	if (Tcl_GetDouble(interp, argv[i+1], &mass) != TCL_OK || mass <= 0)  {
	  opserr << "WARNING invalid mass\n";
	  ifNoError = false;
	}

	i += 1;

      } else if (strcmp(argv[i],"-lim")==0 && (i+1)<=(argc-1)) { // <-lim limDisp?> の読み込み
	
	if (Tcl_GetDouble(interp, argv[i+1], &limDisp) != TCL_OK || limDisp < 0)  {
	  opserr << "WARNING invalid limDisp\n";
	  ifNoError = false;
	}

	i += 1;
	
      } else { //invalid option
	
	opserr << "WARNING invalid optional arguments \n";
	ifNoError = false;
	break;

      }

    }
    
  } //end input
  


  //confirm material
  if (recvMat != 1)  {
    opserr << "WARNING wrong number of -mat inputs\n";
    opserr << "got " << recvMat << " inputs, but want 1 input\n";
    ifNoError = false;
  }

  
  //if error detected
  if (!ifNoError) {
    //input:
    printCommand(argc, argv);
    //want:
    opserr << "Want: element multipleShearSpring eleTag? iNode? jNode? nSpring? -mat matTag? <-lim dsp> <-orient <x1? x2? x3?> yp1? yp2? yp3?> <-mass m?>\n";
    return TCL_ERROR;
  }
  

  // now create the multipleShearSpring
  if (theMaterials == 0) {
    theElement = new MultipleShearSpring(eleTag, iNode, jNode, nSpring, material, limDisp, oriYp, oriX, mass);
  } else {
    theElement = new MultipleShearSpring(eleTag, iNode, jNode, theMaterials, nSpring, limDisp, oriYp, oriX, mass);
    delete [] theMaterials;
  }

  if (theElement == 0)  {
    opserr << "WARNING ran out of memory creating element\n";
    opserr << "multipleShearSpring element: " << eleTag << endln;
    return TCL_ERROR;
  }
  
  // then add the multipleShearSpring to the domain
  if (theTclDomain->addElement(theElement) == false)  {
    opserr << "WARNING could not add element to the domain\n";
    opserr << "multipleShearSpring element: " << eleTag << endln;
    delete theElement;
    return TCL_ERROR;
  }       
  
  // if get here we have successfully created the multipleShearSpring and added it to the domain
  return TCL_OK;
}

static bool errDetected(bool ifNoError,const char *msg){
  if (ifNoError){
    opserr << "" << endln;
    opserr << "========================================" << endln;
    opserr << " element : input error detected" << endln;
    opserr << "------------------------------" << endln;
  }
  opserr << "  " << msg << endln;
  return false;
};

int TclModelBuilder_addMultipleNormalSpring(ClientData clientData,
    Tcl_Interp *interp, int argc, TCL_Char **argv, Domain *theTclDomain,
    TclModelBuilder *theTclBuilder)
{

  // ensure the destructor has not been called
  if (theTclBuilder == 0)  {
    opserr << "WARNING builder has been destroyed - multipleNormalSpring\n";    
    return TCL_ERROR;
  }

  // 3-dim, 6-dof
  int ndm = theTclBuilder->getNDM();
  int ndf = theTclBuilder->getNDF();

  if (ndm != 3 || ndf != 6) {
    opserr << "ndm=" << ndm << ", ndf=" << ndf << endln;
    opserr << "WARNING multipleNormalSpring command only works when ndm is 3 and ndf is 6" << endln;
    return TCL_ERROR;
  }


  //arguments (necessary)
  int eleTag;
  int iNode;
  int jNode;
  int nDivide;

  //arguments (necessary, input with -???)
  int matTag;
  UniaxialMaterial *material;
  int shape;
  double size;

  //arguments (optional, input with -???)
  double lambda = -1.0;
  Vector oriX(0);
  Vector oriYp(3); oriYp(0) = 0.0; oriYp(1) = 1.0; oriYp(2) = 0.0;
  double mass = 0.0;

  // input comfirmation
  int recvMat    = 0;
  int recvShape  = 0;
  int recvSize   = 0;
  int recvLambda = 0;
  int recvOrient = 0;
  int recvMass   = 0;


  //
  Element *theElement = 0;


  // error flag
  bool ifNoError = true;



  if (argc < 6)  { //element multipleNormalSpring eleTag? iNode? jNode? nDivide?

    ifNoError = errDetected(ifNoError,"insufficient arguments");

  } else {

    //argv[2~5]
    if (Tcl_GetInt(interp, argv[2], &eleTag) != TCL_OK)  {
      ifNoError = errDetected(ifNoError,"invalid eleTag");
    }

    if (Tcl_GetInt(interp, argv[3], &iNode) != TCL_OK)  {
      ifNoError = errDetected(ifNoError,"invalid iNode");
    }

    if (Tcl_GetInt(interp, argv[4], &jNode) != TCL_OK)  {
      ifNoError = errDetected(ifNoError,"invalid jNode");
    }

    if (Tcl_GetInt(interp, argv[5], &nDivide) != TCL_OK || nDivide <= 0)  {
      ifNoError = errDetected(ifNoError,"invalid nDivide");
    }

    //argv[6~]
    for (int i=6; i<=(argc-1); i++) {
      
      double value;
      
      if (strcmp(argv[i],"-mat")==0 && (i+1)<=(argc-1)) { // -mat matTag?
	
	if (Tcl_GetInt(interp,argv[i+1], &matTag) != TCL_OK) {
	  ifNoError = errDetected(ifNoError,"invalid matTag");
	}


	material = OPS_getUniaxialMaterial(matTag);
	if (material == 0)  {
	  ifNoError = errDetected(ifNoError,"material model not found");
	}

	recvMat++ ;
	i += 1;


      } else if (strcmp(argv[i],"-shape")==0 && (i+1)<=(argc-1)) { // -shape shape?
	
	if (strcmp(argv[i+1],"round") == 0) {
	  shape = 1; //round shape
	} else if (strcmp(argv[i+1],"square") == 0) {
	  shape = 2; //square
	} else {
	  ifNoError = errDetected(ifNoError,"invalid shape (\"round\" or \"square\" are available)");
	}
	
	recvShape++ ;
	i += 1;
	
      } else if (strcmp(argv[i],"-size")==0 && (i+1)<=(argc-1)) { // -size size?
	
	if (Tcl_GetDouble(interp, argv[i+1], &size) != TCL_OK || size <= 0)  {
	  ifNoError = errDetected(ifNoError,"invalid size");
	}

	recvSize++ ;
	i += 1;

      } else if (strcmp(argv[i],"-lambda")==0 && (i+1)<=(argc-1)) { // <-lambda lambda?>
	
	if (Tcl_GetDouble(interp, argv[i+1], &lambda) != TCL_OK || lambda < 0)  {
	  ifNoError = errDetected(ifNoError,"invalid lambda");
	}

	recvLambda++ ;
	i += 1;

      } else if (strcmp(argv[i],"-orient")==0 && (i+6)<=(argc-1) && Tcl_GetDouble(interp,argv[i+4], &value) == TCL_OK) { // <-orient x1? x2? x3? yp1? yp2? yp3?>

	oriX.resize(3);

	for (int j=1; j<=3; j++) {
	  if (Tcl_GetDouble(interp, argv[i+j], &value) != TCL_OK )  {
	    ifNoError = errDetected(ifNoError,"invalid orient");
	  } else {
	    oriX(j-1) = value;
	  }
	}

	i += 3;

	for (int j=1; j<=3; j++) {
	  if (Tcl_GetDouble(interp, argv[i+j], &value) != TCL_OK )  {
	    ifNoError = errDetected(ifNoError,"invalid orient");
	  } else {
	    oriYp(j-1) = value;
	  }
	}

	recvOrient++ ;
	i += 3;

      } else if (strcmp(argv[i],"-orient")==0 && (i+3)<=(argc-1)) { // <-orient yp1? yp2? yp3?>

	for (int j=1; j<=3; j++) {
	  if (Tcl_GetDouble(interp, argv[i+j], &value) != TCL_OK )  {
	    ifNoError = errDetected(ifNoError,"invalid orient");
	  } else {
	    oriYp(j-1) = value;
	  }
	}

	recvOrient++ ;
	i += 3;

      } else if (strcmp(argv[i],"-mass")==0 && (i+1)<=(argc-1)) { // <-mass m?> の読み込み
	
	if (Tcl_GetDouble(interp, argv[i+1], &mass) != TCL_OK || mass <= 0)  {
	  ifNoError = errDetected(ifNoError,"invalid mass");
	}

	recvMass++ ;
	i += 1;
	
      } else { //invalid option
	
	ifNoError = errDetected(ifNoError,"invalid optional arguments");
	break;

      }

    }
    
  } // end input
  


  // input cofirmation
  // necessary arguments
  if (recvMat != 1)  {
    char buf[100];
    sprintf(buf,"wrong number of -mat inputs (got %d inputs, but want 1 input)",recvMat);
    ifNoError = errDetected(ifNoError,buf);
  }

  if (recvShape != 1)  {
    char buf[100];
    sprintf(buf,"wrong number of -shape inputs (got %d inputs, but want 1 input)",recvShape);
    ifNoError = errDetected(ifNoError,buf);
  }

  if (recvSize != 1)  {
    char buf[100];
    sprintf(buf,"wrong number of -size inputs (got %d inputs, but want 1 input)",recvSize);
    ifNoError = errDetected(ifNoError,buf);
  }

  // optional arguments
  if (recvLambda >= 2)  {
    char buf[100];
    sprintf(buf,"wrong number of -lambda inputs (got %d inputs, but want 1 input)",recvLambda);
    ifNoError = errDetected(ifNoError,buf);
  }

  if (recvOrient >= 2)  {
    char buf[100];
    sprintf(buf,"wrong number of -ori inputs (got %d inputs, but want 1 input)",recvOrient);
    ifNoError = errDetected(ifNoError,buf);
  }

  if (recvMass >= 2)  {
    char buf[100];
    sprintf(buf,"wrong number of -mass inputs (got %d inputs, but want 1 input)",recvMass);
    ifNoError = errDetected(ifNoError,buf);
  }

  
  // if error detected
  if (!ifNoError) {
    opserr << "------------------------------" << endln;
    //input:
    printCommand(argc, argv);
    //want:
    opserr << "Want: element multipleNormalSpring eleTag? iNode? jNode? nDivide? -mat matTag? -shape shape? -size size? <-lambda lambda?> <-orient <x1? x2? x3?> yp1? yp2? yp3?> <-mass m?>\n";
    opserr << "========================================" << endln;
    opserr << "" << endln;
    return TCL_ERROR;
  }
 
  

  // now create the multipleNormalSpring
  //theElement = new MultipleNormalSpring(eleTag, iNode, jNode, nDivide, material, shape, size, lambda, oriYp, oriX, mass);

  if (theElement == 0)  {
    opserr << "WARNING ran out of memory creating element\n";
    opserr << "multipleNormalSpring element: " << eleTag << endln;
    return TCL_ERROR;
  }
  
  // then add the multipleNormalSpring to the domain
  if (theTclDomain->addElement(theElement) == false)  {
    opserr << "WARNING could not add element to the domain\n";
    opserr << "multipleNormalSpring element: " << eleTag << endln;
    delete theElement;
    return TCL_ERROR;
  }       
  
  // if get here we have successfully created the multipleNormalSpring and added it to the domain
  return TCL_OK;
}

int TclModelBuilder_addKikuchiBearing(ClientData clientData,
    Tcl_Interp *interp, int argc, TCL_Char **argv, Domain *theTclDomain,
    TclModelBuilder *theTclBuilder)
{

  // ensure the destructor has not been called
  if (theTclBuilder == 0)  {
    opserr << "WARNING builder has been destroyed - KikuchiBearing\n";    
    return TCL_ERROR;
  }

  //3-dim, 6dof
  int ndm = theTclBuilder->getNDM();
  int ndf = theTclBuilder->getNDF();

  if (ndm != 3 || ndf != 6) {
    opserr << "ndm=" << ndm << ", ndf=" << ndf << endln;
    opserr << "WARNING KikuchiBearing command only works when ndm is 3 and ndf is 6" << endln;
    return TCL_ERROR;
  }

  //arguments (necessary)
  int eleTag;
  int iNode;
  int jNode;

  //arguments (necessary, input with -???)
  int shape;
  double size;
  double totalRubber;
  int nMSS;
  int matMSSTag;
  UniaxialMaterial *matMSS;
  int nMNS;
  int matMNSTag;
  UniaxialMaterial *matMNS;

  //arguments (optional, input with -???)
  double totalHeight = -1.0; //default: Norm(I->J)
  double limDisp = -1.0; //default: INF
  double lambda = -1.0; //default: INF
  Vector oriX(0); //default: local-x Vec(I->J)
  Vector oriYp(3); oriYp(0) = 0.0; oriYp(1) = 1.0; oriYp(2) = 0.0; //default: global-Y
  double mass = 0.0;
  bool ifPDInput = true;
  bool ifTilt = true;
  double adjCi = 0.5;
  double adjCj = 0.5;
  bool ifBalance = false;
  double limFo = -1.0; //default: INF
  double limFi = -1.0; //default: INF
  int nIter = 1;

  // input comfirmation
  int recvShape  = 0;
  int recvSize   = 0;
  int recvHeight = 0;
  int recvNMSS  = 0;
  int recvMatMSS  = 0;
  int recvLimDisp = 0;
  int recvNMNS  = 0;
  int recvMatMNS  = 0;
  int recvLambda = 0;
  int recvOrient = 0;
  int recvMass   = 0;
  int recvIfPD = 0;
  int recvIfTl = 0;
  int recvAdj = 0;
  int recvBal = 0;

  //
  Element *theElement = 0;


  //error flag
  bool ifNoError = true;



  if (argc < 5)  { //element KikuchiBearing eleTag? iNode? jNode?

    ifNoError = errDetected(ifNoError,"insufficient arguments");

  } else {

    //argv[2~4]
    if (Tcl_GetInt(interp, argv[2], &eleTag) != TCL_OK)  {
      ifNoError = errDetected(ifNoError,"invalid eleTag");
    }

    if (Tcl_GetInt(interp, argv[3], &iNode) != TCL_OK)  {
      ifNoError = errDetected(ifNoError,"invalid iNode");
    }

    if (Tcl_GetInt(interp, argv[4], &jNode) != TCL_OK)  {
      ifNoError = errDetected(ifNoError,"invalid jNode");
    }

    //argv[5~]
    for (int i=5; i<=(argc-1); i++) {
      
      double value;

      if (strcmp(argv[i],"-shape")==0 && (i+1)<=(argc-1)) { // -shape shape?
	
      	if (strcmp(argv[i+1],"round") == 0) {
	  shape = 1; //round
	} else if (strcmp(argv[i+1],"square") == 0) {
	  shape = 2; //square
	} else {
	  ifNoError = errDetected(ifNoError,"invalid shape (\"round\" or \"square\" are available)");
	}
	
	recvShape++ ;
	i += 1;


      } else if (strcmp(argv[i],"-size")==0 && (i+2)<=(argc-1)) { // -size size? totalRubber?
	
	if (Tcl_GetDouble(interp, argv[i+1], &size) != TCL_OK || size <= 0)  {
	  ifNoError = errDetected(ifNoError,"invalid size");
	}

	if (Tcl_GetDouble(interp, argv[i+2], &totalRubber) != TCL_OK || totalRubber <= 0)  {
	  ifNoError = errDetected(ifNoError,"invalid totalRubber");
	}

	recvSize++ ;
	i += 2;
	
      } else if (strcmp(argv[i],"-totalHeight")==0 && (i+1)<=(argc-1)) { // -totalHeight totalHeight?
	
	if (Tcl_GetDouble(interp, argv[i+1], &totalHeight) != TCL_OK || totalHeight <= 0)  {
	  ifNoError = errDetected(ifNoError,"invalid totalHeight");
	}

	recvHeight++ ;
	i += 1;

      } else if (strcmp(argv[i],"-nMSS")==0 && (i+1)<=(argc-1)) { // -nMSS nMSS?
	
	if (Tcl_GetInt(interp, argv[i+1], &nMSS) != TCL_OK || nMSS <= 0)  {
	  ifNoError = errDetected(ifNoError,"invalid nMSS");
	}

	recvNMSS++ ;
	i += 1;


      } else if (strcmp(argv[i],"-matMSS")==0 && (i+1)<=(argc-1)) { // -matMSS matMSSTag?
	
	if (Tcl_GetInt(interp,argv[i+1], &matMSSTag) != TCL_OK) {
	  ifNoError = errDetected(ifNoError,"invalid matMSSTag");
	}

	matMSS = OPS_getUniaxialMaterial(matMSSTag);
	if (matMSS == 0)  {
	  ifNoError = errDetected(ifNoError,"material for MSS model not found");
	}

	recvMatMSS++ ;
	i += 1;


      } else if (strcmp(argv[i],"-limDisp")==0 && (i+1)<=(argc-1)) { // <-limDisp limDisp?>
	
	if (Tcl_GetDouble(interp, argv[i+1], &limDisp) != TCL_OK || limDisp < 0)  {
	  ifNoError = errDetected(ifNoError,"invalid limDisp");
	}

	recvLimDisp++ ;
	i += 1;


      } else if (strcmp(argv[i],"-nMNS")==0 && (i+1)<=(argc-1)) { // -nMNS nMNS?
	
	if (Tcl_GetInt(interp, argv[i+1], &nMNS) != TCL_OK || nMNS <= 0)  {
	  ifNoError = errDetected(ifNoError,"invalid nMNS");
	}

	recvNMNS++ ;
	i += 1;


      } else if (strcmp(argv[i],"-matMNS")==0 && (i+1)<=(argc-1)) { // -matMNS matMNSTag?
	
	if (Tcl_GetInt(interp,argv[i+1], &matMNSTag) != TCL_OK) {
	  ifNoError = errDetected(ifNoError,"invalid matMNSTag");
	}

	matMNS = OPS_getUniaxialMaterial(matMNSTag);
	if (matMNS == 0)  {
	  ifNoError = errDetected(ifNoError,"material for MNS model not found");
	}

	recvMatMNS++ ;
	i += 1;


      } else if (strcmp(argv[i],"-lambda")==0 && (i+1)<=(argc-1)) { // <-lambda lambda?>
	
	if (Tcl_GetDouble(interp, argv[i+1], &lambda) != TCL_OK || lambda < 0)  {
	  ifNoError = errDetected(ifNoError,"invalid lambda");
	}

	recvLambda++ ;
	i += 1;


      } else if (strcmp(argv[i],"-orient")==0 && (i+6)<=(argc-1) && Tcl_GetDouble(interp,argv[i+4], &value) == TCL_OK) { // <-orient x1? x2? x3? yp1? yp2? yp3?>

	oriX.resize(3);

	for (int j=1; j<=3; j++) {
	  if (Tcl_GetDouble(interp, argv[i+j], &value) != TCL_OK )  {
	    ifNoError = errDetected(ifNoError,"invalid orient");
	  } else {
	    oriX(j-1) = value;
	  }
	}

	i += 3;

	for (int j=1; j<=3; j++) {
	  if (Tcl_GetDouble(interp, argv[i+j], &value) != TCL_OK )  {
	    ifNoError = errDetected(ifNoError,"invalid orient");
	  } else {
	    oriYp(j-1) = value;
	  }
	}

	recvOrient++ ;
	i += 3;

      } else if (strcmp(argv[i],"-orient")==0 && (i+3)<=(argc-1)) { // <-orient yp1? yp2? yp3?>

	for (int j=1; j<=3; j++) {
	  if (Tcl_GetDouble(interp, argv[i+j], &value) != TCL_OK )  {
	    ifNoError = errDetected(ifNoError,"invalid orient");
	  } else {
	    oriYp(j-1) = value;
	  }
	}

	recvOrient++ ;
	i += 3;

      } else if (strcmp(argv[i],"-mass")==0 && (i+1)<=(argc-1)) { // <-mass mass?>
	
	if (Tcl_GetDouble(interp, argv[i+1], &mass) != TCL_OK || mass <= 0)  {
	  ifNoError = errDetected(ifNoError,"invalid mass");
	}

	recvMass++ ;
	i += 1;

      } else if (strcmp(argv[i],"-noPDInput")==0) { // <-noPDInput>
	
	ifPDInput = false;

	recvIfPD++ ;
	i += 0;

      } else if (strcmp(argv[i],"-noTilt")==0) { // <-noTilt>
	
	ifTilt = false;

	recvIfTl++ ;
	i += 0;
	
      } else if (strcmp(argv[i],"-adjustPDOutput")==0 && (i+2)<=(argc-1)) { // -adjustPDOutput ci? cj?
	
	if (Tcl_GetDouble(interp, argv[i+1], &adjCi) != TCL_OK)  {
	  ifNoError = errDetected(ifNoError,"invalid ci");
	}

	if (Tcl_GetDouble(interp, argv[i+2], &adjCj) != TCL_OK)  {
	  ifNoError = errDetected(ifNoError,"invalid cj");
	}

	recvAdj++ ;
	i += 2;

      } else if (strcmp(argv[i],"-doBalance")==0 && (i+3)<=(argc-1)) { // -doBalance limFo? limFi? nIter?
	
	if (Tcl_GetDouble(interp, argv[i+1], &limFo) != TCL_OK || limFo <= 0)  {
	  ifNoError = errDetected(ifNoError,"invalid limFo");
	}

	if (Tcl_GetDouble(interp, argv[i+2], &limFi) != TCL_OK || limFi <= 0)  {
	  ifNoError = errDetected(ifNoError,"invalid limFi");
	}

	if (Tcl_GetInt(interp, argv[i+3], &nIter) != TCL_OK || nIter <= 0)  {
	  ifNoError = errDetected(ifNoError,"invalid nIter");
	}

	ifBalance = true;

	recvBal++ ;
	i += 3;


      } else { //invalid option
	
	ifNoError = errDetected(ifNoError,"invalid optional arguments");
	break;

      }

    }
    
  } //end input
  

  // input cofirmation
  // necessary arguments
  if (recvShape != 1)  {
    char buf[100];
    sprintf(buf,"wrong number of -shape inputs (got %d inputs, but want 1 input)",recvShape);
    ifNoError = errDetected(ifNoError,buf);
  }

  if (recvSize != 1)  {
    char buf[100];
    sprintf(buf,"wrong number of -size inputs (got %d inputs, but want 1 input)",recvSize);
    ifNoError = errDetected(ifNoError,buf);
  }

  if (recvNMSS != 1)  {
    char buf[100];
    sprintf(buf,"wrong number of -NMSS inputs (got %d inputs, but want 1 input)",recvNMSS);
    ifNoError = errDetected(ifNoError,buf);
  }

  if (recvMatMSS != 1)  {
    char buf[100];
    sprintf(buf,"wrong number of -matMSS inputs (got %d inputs, but want 1 input)",recvMatMSS);
    ifNoError = errDetected(ifNoError,buf);
  }

  if (recvNMNS != 1)  {
    char buf[100];
    sprintf(buf,"wrong number of -NMNS inputs (got %d inputs, but want 1 input)",recvNMNS);
    ifNoError = errDetected(ifNoError,buf);
  }

  if (recvMatMNS != 1)  {
    char buf[100];
    sprintf(buf,"wrong number of -matMNS inputs (got %d inputs, but want 1 input)",recvMatMNS);
    ifNoError = errDetected(ifNoError,buf);
  }


  //optional arguments
  if (recvHeight >= 2)  {
    char buf[100];
    sprintf(buf,"wrong number of -totalHeight inputs (got %d inputs, but want 1 input)",recvHeight);
    ifNoError = errDetected(ifNoError,buf);
  }

  if (recvLimDisp >= 2)  {
    char buf[100];
    sprintf(buf,"wrong number of -limDisp inputs (got %d inputs, but want 1 input)",recvLimDisp);
    ifNoError = errDetected(ifNoError,buf);
  }

  if (recvLambda >= 2)  {
    char buf[100];
    sprintf(buf,"wrong number of -lambda inputs (got %d inputs, but want 1 input)",recvLambda);
    ifNoError = errDetected(ifNoError,buf);
  }

  if (recvOrient >= 2)  {
    char buf[100];
    sprintf(buf,"wrong number of -ori inputs (got %d inputs, but want 1 input)",recvOrient);
    ifNoError = errDetected(ifNoError,buf);
  }

  if (recvMass >= 2)  {
    char buf[100];
    sprintf(buf,"wrong number of -mass inputs (got %d inputs, but want 1 input)",recvMass);
    ifNoError = errDetected(ifNoError,buf);
  }

  if (recvIfPD >= 2)  {
    char buf[100];
    sprintf(buf,"wrong number of -noPDInput inputs (got %d inputs, but want 1 input)",recvIfPD);
    ifNoError = errDetected(ifNoError,buf);
  }

  if (recvIfTl >= 2)  {
    char buf[100];
    sprintf(buf,"wrong number of -noTilt inputs (got %d inputs, but want 1 input)",recvIfTl);
    ifNoError = errDetected(ifNoError,buf);
  }

  if (recvAdj >= 2)  {
    char buf[100];
    sprintf(buf,"wrong number of -adjustPDOutput inputs (got %d inputs, but want 1 input)",recvAdj);
    ifNoError = errDetected(ifNoError,buf);
  }

  if (recvBal >= 2)  {
    char buf[100];
    sprintf(buf,"wrong number of -doBalance inputs (got %d inputs, but want 1 input)",recvBal);
    ifNoError = errDetected(ifNoError,buf);
  }

  
  //if error detected
  if (!ifNoError) {
    opserr << "------------------------------" << endln;
    //input:
    printCommand(argc, argv);
    //want:
    opserr << "Want: element KikuchiBearing eleTag? iNode? jNode?\n";
    opserr << "                             -shape shape? -size size? totalRubber? <-totalHeight totalHeight?>\n";
    opserr << "                             -nMSS nMSS? -matMSS matMSSTag? <-lim limDisp?>\n";
    opserr << "                             -nMNS nMNS? -matMNS matMNSTag? <-lambda lambda?>\n";
    opserr << "                             <-orient <x1? x2? x3?> yp1? yp2? yp3?> <-mass m?>\n";
    opserr << "                             <-noPDInput> <-noTilt> <-adjustPDOutput ci? cj?> <-doBalance limFo? limFi? nIter?>\n";
    opserr << "========================================" << endln;
    opserr << "" << endln;
    return TCL_ERROR;
  }

  // now create the KikuchiBearing
  theElement = new KikuchiBearing(eleTag, iNode, jNode, shape, size, totalRubber, totalHeight, nMSS, matMSS, limDisp, nMNS, matMNS, lambda, oriYp, oriX, mass, ifPDInput, ifTilt, adjCi, adjCj, ifBalance, limFo, limFi, nIter);

  if (theElement == 0)  {
    opserr << "WARNING ran out of memory creating element\n";
    opserr << "KikuchiBearing element: " << eleTag << endln;
    return TCL_ERROR;
  }
  
  // then add the KikuchiBearing to the domain
  if (theTclDomain->addElement(theElement) == false)  {
    opserr << "WARNING could not add element to the domain\n";
    opserr << "KikuchiBearing element: " << eleTag << endln;
    delete theElement;
    return TCL_ERROR;
  }       
  
  // if get here we have successfully created the KikuchiBearing and added it to the domain
  return TCL_OK;
}

int TclModelBuilder_addYamamotoBiaxialHDR(ClientData clientData,
				      Tcl_Interp *interp, int argc, TCL_Char **argv, Domain *theTclDomain,
				      TclModelBuilder *theTclBuilder)
{

  // ensure the destructor has not been called
  if (theTclBuilder == 0)  {
    opserr << "WARNING builder has been destroyed - YamamotoBiaxialHDR\n";    
    return TCL_ERROR;
  }


  // 3-dim, 6-dof
  int ndm = theTclBuilder->getNDM();
  int ndf = theTclBuilder->getNDF();

  if (ndm != 3 || ndf != 6) {
    opserr << "ndm=" << ndm << ", ndf=" << ndf << endln;
    opserr << "WARNING YamamotoBiaxialHDR command only works when ndm is 3 and ndf is 6" << endln;
    return TCL_ERROR;
  }


  //arguments (necessary)
  int eleTag;
  int iNode;
  int jNode;

  int Tp = 1;
  double DDo;
  double DDi;
  double Hr;

  //arguments (optional)
  double Cr=1.0;
  double Cs=1.0;
  Vector oriX(0);
  Vector oriYp(3); oriYp(0) = 0.0; oriYp(1) = 1.0; oriYp(2) = 0.0;
  double mass = 0.0;


  //
  Element *theElement = 0;


  //error flag
  bool ifNoError = true;


  if (argc < 9)  { //element YamamotoBiaxialHDR eleTag? iNode? jNode? Tp? DDo? DDi? Hr?
    // argc =            1           2             3      4      5     6   7    8    9
    // argv =       argv[0]      argv[1]      argv[2]  argv[3] ................. argv[8]
    opserr << "WARNING insufficient arguments\n";
    ifNoError = false;

  } else {


    //argv[2~8]
    if (Tcl_GetInt(interp, argv[2], &eleTag) != TCL_OK)  {
      opserr << "WARNING invalid YamamotoBiaxialHDR eleTag\n";
      ifNoError = false;
    }

    // iNode
    if (Tcl_GetInt(interp, argv[3], &iNode) != TCL_OK)  {
      opserr << "WARNING invalid iNode\n";
      ifNoError = false;
    }

    // jNode
    if (Tcl_GetInt(interp, argv[4], &jNode) != TCL_OK)  {
      opserr << "WARNING invalid jNode\n";
      ifNoError = false;
    }

    // Tp
    if (strcmp(argv[5],"1") == 0) {
      Tp = 1; // Bridgestone X0.6R (EESD version)
    } else {
      opserr << "WARNING invalid YamamotoBiaxialHDR Tp" << endln;
      ifNoError = false;
    }

    // DDo
    if (Tcl_GetDouble(interp, argv[6], &DDo) != TCL_OK || DDo <= 0.0) {
      opserr << "WARNING invalid YamamotoBiaxialHDR DDo" << endln;
      ifNoError = false;
    }

    // DDi
    if (Tcl_GetDouble(interp, argv[7], &DDi) != TCL_OK || DDi < 0.0) {
      opserr << "WARNING invalid YamamotoBiaxialHDR DDi" << endln;
      ifNoError = false;
    }

    // Hr
    if (Tcl_GetDouble(interp, argv[8], &Hr) != TCL_OK || Hr <= 0.0) {
      opserr << "WARNING invalid YamamotoBiaxialHDR Hr" << endln;
      ifNoError = false;
    }

    // check print--------------------------------------------/
    //  opserr << "   \n";
    //  opserr << "TclModelBuilder_addYamamotoBiaxialHDR()\n";
    //  opserr << "  tp  = " << Tp << endln;
    //  opserr << "  ddo = " << DDo << endln;
    //  opserr << "  ddi = " << DDi << endln;
    //  opserr << "  hr  = " << Hr << endln;
    //------------------------------------------------------

    // argv[9~]
    for (int i=9; i<=(argc-1); i++) {
      double value;

      if (strcmp(argv[i],"-orient")==0 && (i+6)<=(argc-1) && Tcl_GetDouble(interp,argv[i+4], &value) == TCL_OK) { // <-orient x1? x2? x3? yp1? yp2? yp3?>

	oriX.resize(3);

	// x1, x2, x3
	for (int j=1; j<=3; j++) {
	  if (Tcl_GetDouble(interp, argv[i+j], &value) != TCL_OK )  {
	    opserr << "WARNING invalid -orient value\n";
	    ifNoError = false;
	  } else {
	    oriX(j-1) = value;
	  }
	}
	
	i += 3;
	
	// yp1, yp2, yp3
	for (int j=1; j<=3; j++) {
	  if (Tcl_GetDouble(interp, argv[i+j], &value) != TCL_OK )  {
	    opserr << "WARNING invalid -orient value\n";
	    ifNoError = false;
	  } else {
	    oriYp(j-1) = value;
	  }
	}
	
	i += 3;
	
      } else if (strcmp(argv[i],"-orient")==0 && (i+3)<=(argc-1)) { // <-orient yp1? yp2? yp3?>
	
	for (int j=1; j<=3; j++) {
	  if (Tcl_GetDouble(interp, argv[i+j], &value) != TCL_OK )  {
	    opserr << "WARNING invalid -orient value\n";
	    ifNoError = false;
	  } else {
	    oriYp(j-1) = value;
	  }
	}
	
	i += 3;
	
      } else if (strcmp(argv[i],"-mass")==0 && (i+1)<=(argc-1)) { // <-mass m?>
	
	if (Tcl_GetDouble(interp, argv[i+1], &mass) != TCL_OK || mass <= 0)  {
	  opserr << "WARNING invalid mass\n";
	  ifNoError = false;
	}

	i += 1;

      } else if (strcmp(argv[i],"-coRS")==0 && (i+2)<=(argc-1)) { // <-coRS cr? cs?>
	
	if (Tcl_GetDouble(interp, argv[i+1], &Cr) != TCL_OK || Cr <= 0)  {
	  opserr << "WARNING invalid cr\n";
	  ifNoError = false;
	}
	if (Tcl_GetDouble(interp, argv[i+2], &Cs) != TCL_OK || Cs <= 0)  {
	  opserr << "WARNING invalid cs\n";
	  ifNoError = false;
	}

	i += 2;

	
      } else {
	
	opserr << "WARNING invalid optional arguments \n";
	ifNoError = false;
	break;
	
      }
    }

  } //end input

  
  //if error detected
  if (!ifNoError) {
    //input:
    printCommand(argc, argv);
    //want:
    opserr << "Want: element YamamotoBiaxialHDR eleTag? iNode? jNode? Tp? DDo? DDi? Hr?  <-coRS cr? cs?> <-orient <x1? x2? x3?> y1? y2? y3?> <-mass m?>\n";
    return TCL_ERROR;
  }
  

  // now create the YamamotoBiaxialHDR
  theElement = new YamamotoBiaxialHDR(eleTag, iNode, jNode, Tp, DDo, DDi, Hr, Cr, Cs, oriYp, oriX, mass);

  if (theElement == 0)  {
    opserr << "WARNING ran out of memory creating element\n";
    opserr << "YamamotoBiaxialHDR element: " << eleTag << endln;
    return TCL_ERROR;
  }
  
  // then add the YamamotoBiaxialHDR to the domain
  if (theTclDomain->addElement(theElement) == false)  {
    opserr << "WARNING could not add element to the domain\n";
    opserr << "YamamotoBiaxialHDR element: " << eleTag << endln;
    delete theElement;
    return TCL_ERROR;
  }       
  
  // if get here we have successfully created the YamamotoBiaxialHDR and added it to the domain
  return TCL_OK;
  }



int
TclModelBuilder_addWheelRail(ClientData clientData, Tcl_Interp *interp, int argc,
			     TCL_Char **argv, Domain *theTclDomain, TclModelBuilder *theTclBuilder,
			     int eleArgStart)
{
  // ensure the destructor has not been called - 
  if (theTclBuilder == 0) {
    opserr << "WARNING builder has been destroyed - elasticBeamColumn \n";
    return TCL_ERROR;
  }
  
  int ndm = theTclBuilder->getNDM();
  int ndf = theTclBuilder->getNDF();
  
  Element *theElement = 0;
  
  int pTag, pnLoad;
  //-------------Beginning of a 2D wheel-rail element(By Quan Gu, Yongdou Liu, et al.) on 2018/10/29
  if (ndm == 2) {
    
    // check plane frame problem has 3 dof per node
    if (ndf != 3) {
      opserr << "WARNING invalid ndf: " << ndf;
      opserr << ", for plane problem need 3 - elasticBeamColumn \n";
      return TCL_ERROR;
    }
    
    // check the number of arguments
    if ((argc - eleArgStart) < 8) {
      opserr << "WARNING bad command - want: elasticBeamColumn beamId iNode jNode A E I <alpha> <d> transTag <-mass m> <-cMass>\n";
      printCommand(argc, argv);
      return TCL_ERROR;
    }
    
    // get the id, end nodes, and section properties
    int pNd1, transTag;
    
    double pDeltT, pVel, pInitLocation, pRWheel, pI, pE, pA;
    
    if (Tcl_GetInt(interp, argv[1 + eleArgStart], &pTag) != TCL_OK) {
      opserr << "WARNING invalid pTag: " << argv[1 + eleArgStart];
      opserr << " - WheelRail pTag iNode jNode";
      return TCL_ERROR;
    }
    
    if (Tcl_GetDouble(interp, argv[2 + eleArgStart], &pDeltT) != TCL_OK) {
      opserr << "WARNING invalid pDeltT - WheelRail " << pTag << " iNode jNode A E I\n";
      return TCL_ERROR;
    }
    
    if (Tcl_GetDouble(interp, argv[3 + eleArgStart], &pVel) != TCL_OK) {
      opserr << "WARNING invalid pVel - WheelRail " << pTag << " iNode jNode A E I\n";
      return TCL_ERROR;
    }
    
    if (Tcl_GetDouble(interp, argv[4 + eleArgStart], &pInitLocation) != TCL_OK) {
      opserr << "WARNING invalid pInitLocation - WheelRail " << pTag << " iNode jNode A E I\n";
      return TCL_ERROR;
    }
    
    if (Tcl_GetInt(interp, argv[5 + eleArgStart], &pNd1) != TCL_OK) {
      opserr << "WARNING invalid pNd1 - WheelRail " << pTag << " iNode jNode A E I\n";
      return TCL_ERROR;
    }
    
    if (Tcl_GetDouble(interp, argv[6 + eleArgStart], &pRWheel) != TCL_OK) {
      opserr << "WARNING invalid pRWheel - WheelRail " << pTag << " iNode jNode A E I\n";
      return TCL_ERROR;
    }
    
    if (Tcl_GetDouble(interp, argv[7 + eleArgStart], &pI) != TCL_OK) {
      opserr << "WARNING invalid pI - WheelRail " << pTag << " iNode jNode A E I\n";
      return TCL_ERROR;
    }
    
    if (Tcl_GetDouble(interp, argv[8 + eleArgStart], &pE) != TCL_OK) {
      opserr << "WARNING invalid pE - WheelRail " << pTag << " iNode jNode A E I\n";
      return TCL_ERROR;
    }
    
    if (Tcl_GetDouble(interp, argv[9 + eleArgStart], &pA) != TCL_OK) {
      opserr << "WARNING invalid pA - WheelRail " << pTag << " iNode jNode A E I\n";
      return TCL_ERROR;
    }
    
    if (Tcl_GetInt(interp, argv[10 + eleArgStart], &transTag) != TCL_OK) {
      opserr << "WARNING invalid transTag - WheelRail " << pTag << " iNode jNode A E I\n";
      return TCL_ERROR;
    }
    CrdTransf *theTransRWheel = OPS_getCrdTransf(transTag);
    
    if (Tcl_GetInt(interp, argv[11 + eleArgStart], &pnLoad) != TCL_OK) {
      opserr << "WARNING invalid I - WheelRail " << pTag << " iNode jNode A E I\n";
      return TCL_ERROR;
    }
    //----------------------------------
    Vector * pNodeList = 0;
    Vector * pDeltaYList = 0;
    Vector * pDeltaYLocationList = 0;
    
    if (strcmp(argv[12 + eleArgStart], "-NodeList") == 0) {
      int pathSize;
      TCL_Char **pathStrings;
      
      int debug = Tcl_SplitList(interp, argv[13 + eleArgStart], &pathSize, &pathStrings);
      
      if (Tcl_SplitList(interp, argv[13 + eleArgStart], &pathSize, &pathStrings) != TCL_OK) {
	opserr << "WARNING problem splitting path list " << argv[13 + eleArgStart] << " - ";
	opserr << " NodeList -values {path} ... \n";
	return TCL_OK;
      }
      pNodeList = new Vector(pathSize);
      for (int i = 0; i < pathSize; i++) {
	double value;
	int debug = Tcl_GetDouble(interp, pathStrings[i], &value);
	if (Tcl_GetDouble(interp, pathStrings[i], &value) != TCL_OK) {
	  opserr << "WARNING problem reading path data value " <<
	    pathStrings[i] << " - ";
	  opserr << " -strain {path} ... \n";
	  return 0;
	}
	(*pNodeList)(i) = value;
      } //for
    }
    if (strcmp(argv[14 + eleArgStart], "-DeltaYList") == 0) {
      int pathSize;
      TCL_Char **pathStrings;
      if (Tcl_SplitList(interp, argv[15 + eleArgStart], &pathSize, &pathStrings) != TCL_OK) {
	opserr << "WARNING problem splitting path list " << argv[15 + eleArgStart] << " - ";
	opserr << " NodeList -values {path} ... \n";
	return TCL_OK;
      }
      pDeltaYList = new Vector(pathSize);
      for (int i = 0; i < pathSize; i++) {
	double value;
	if (Tcl_GetDouble(interp, pathStrings[i], &value) != TCL_OK) {
	  opserr << "WARNING problem reading path data value " <<
	    pathStrings[i] << " - ";
	  opserr << " -strain {path} ... \n";
	  return 0;
	}
	(*pDeltaYList)(i) = value;
      } //for
    }
    if (strcmp(argv[16 + eleArgStart], "-LocationList") == 0) {
      int pathSize;
      TCL_Char **pathStrings;
      if (Tcl_SplitList(interp, argv[17 + eleArgStart], &pathSize, &pathStrings) != TCL_OK) {
	opserr << "WARNING problem splitting path list " << argv[17 + eleArgStart] << " - ";
	opserr << " NodeList -values {path} ... \n";
	return TCL_OK;
      }
      pDeltaYLocationList = new Vector(pathSize);
      for (int i = 0; i < pathSize; i++) {
	double value;
	if (Tcl_GetDouble(interp, pathStrings[i], &value) != TCL_OK) {
	  opserr << "WARNING problem reading path data value " <<
	    pathStrings[i] << " - ";
	  opserr << " -strain {path} ... \n";
	  return 0;
	}
	(*pDeltaYLocationList)(i) = value;
      } //for
    }
    theElement = new WheelRail(pTag, pDeltT, pVel, pInitLocation, pNd1, pRWheel, pI, pE, pA, theTransRWheel, pnLoad,
			       pNodeList, pDeltaYList, pDeltaYLocationList);
    
    
    if (theElement == 0) {
      opserr << "WARNING ran out of memory creating beam - WheelRail ";
      opserr << pTag << " iNode jNode A E I\n";
      return TCL_ERROR;
    }
    
  } //--------------End of a 2D wheel-rail element(By Quan Gu, Yongdou Liu, et al.) on 2018/10/29 */
  else if (ndm == 3) {
    
    opserr << "Have not developed yet." << endln;
    return TCL_ERROR;
    
  }
	  
  //add the WheelRail element to the Domain
  if (theTclDomain->addElement(theElement) == false) {
    opserr << "WARNING could not add element to the domain\n";
    opserr << "YamamotoBiaxialHDR element: " << pTag << endln;
    delete theElement;
    return TCL_ERROR;
  }
  
  return 0;
}<|MERGE_RESOLUTION|>--- conflicted
+++ resolved
@@ -46,7 +46,6 @@
 #include <YamamotoBiaxialHDR.h>
 #include <WheelRail.h>
 
-#include "dmglib/Elem01.h"
 extern 
 #ifdef _WIN32
 int __cdecl
@@ -159,14 +158,6 @@
 extern void* OPS_BeamColumn2DwLHNMYS_Damage(void);
 extern void* OPS_BeamColumn3DwLHNMYS(void);
 #endif
-<<<<<<< HEAD
-#if defined(_OPS_ELEMENT_DMGLIB)
-extern int
-TclModelBuilder_addDegrElem01(ClientData clientData, Tcl_Interp *interp, int argc,
-	TCL_Char **argv, Domain*, TclModelBuilder *, int argStart);
-#endif
-=======
->>>>>>> f35780f0
 extern void *OPS_ShellMITC4Thermal(void);//Added by L.Jiang [SIF]
 extern void *OPS_ShellNLDKGQThermal(void);//Added by L.Jiang [SIF]
 extern void *OPS_CatenaryCableElement(void);
@@ -599,22 +590,6 @@
     }
 #endif
 
-<<<<<<< HEAD
-// #if defined(_OPS_ELEMENT_DMGLIB)
-  } else if((strcmp(argv[1], "DmgElem01") == 0)) {
-    Element *theEle = 0;
-    ID info;
-    theEle = (Element *)OPS_Elem01();
-    if (theEle != 0) {
-      theElement = theEle;
-    } else {
-      opserr << "TclElementCommand -- unable to create element of type : " << argv[1] << endln;
-      return TCL_ERROR;
-    }
-// #endif
-
-=======
->>>>>>> f35780f0
 #if defined(_OPS_ELEMENT_WHEELRAIL)
   // Beginning of WheelRail element TCL command
   //Added by Quan Gu and Yongdou Liu, et al. on 2018/10/31
