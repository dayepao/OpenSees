--- conflicted
+++ resolved
@@ -785,13 +785,10 @@
 #define ELE_TAG_BeamColumn2DwLHNMYS_Damage 211
 #define ELE_TAG_MVLEM_3D	          212 // Kristijan Kolozvari
 #define ELE_TAG_SFI_MVLEM_3D	          213 // Kristijan Kolozvari
-<<<<<<< HEAD
-#define ELE_TAG_InertiaTruss              214	//Added by Xiaodong Ji, Yuhao Cheng, Yue Yu
-=======
 #define ELE_TAG_BeamGT                    214
 #define ELE_TAG_MasonPan12                    215
 #define ELE_TAG_MasonPan3D                    216
->>>>>>> 1233e771
+#define ELE_TAG_InertiaTruss              217	//Added by Xiaodong Ji, Yuhao Cheng, Yue Yu
 #define ELE_TAG_ExternalElement           99990
 
 
