/* *****************************************************************************
Copyright (c) 2015-2017, The Regents of the University of
California (Regents). All rights reserved.

Redistribution and use in source and binary forms, with or
without modification, are permitted provided that the following
conditions are met:

1. Redistributions of source code must retain the above copyright
notice, this list of conditions and the following disclaimer.
2. Redistributions in binary form must reproduce the above
copyright notice, this list of conditions and the following
disclaimer in the documentation and/or other materials provided
with the distribution.

THIS SOFTWARE IS PROVIDED BY THE COPYRIGHT HOLDERS AND
CONTRIBUTORS "AS IS" AND ANY EXPRESS OR IMPLIED WARRANTIES,
INCLUDING, BUT NOT LIMITED TO, THE IMPLIED WARRANTIES OF
MERCHANTABILITY AND FITNESS FOR A PARTICULAR PURPOSE ARE
DISCLAIMED. IN NO EVENT SHALL THE COPYRIGHT OWNER OR CONTRIBUTORS
BE LIABLE FOR ANY DIRECT, INDIRECT, INCIDENTAL, SPECIAL,
EXEMPLARY, OR CONSEQUENTIAL DAMAGES (INCLUDING, BUT NOT LIMITED
TO, PROCUREMENT OF SUBSTITUTE GOODS OR SERVICES; LOSS OF USE,
DATA, OR PROFITS; OR BUSINESS INTERRUPTION) HOWEVER CAUSED AND ON
ANY THEORY OF LIABILITY, WHETHER IN CONTRACT, STRICT LIABILITY,
OR TORT (INCLUDING NEGLIGENCE OR OTHERWISE) ARISING IN ANY WAY
OUT OF THE USE OF THIS SOFTWARE, EVEN IF ADVISED OF THE
POSSIBILITY OF SUCH DAMAGE.

The views and conclusions contained in the software and
documentation are those of the authors and should not be
interpreted as representing official policies, either expressed
or implied, of the FreeBSD Project.

REGENTS SPECIFICALLY DISCLAIMS ANY WARRANTIES, INCLUDING, BUT NOT
LIMITED TO, THE IMPLIED WARRANTIES OF MERCHANTABILITY AND FITNESS
FOR A PARTICULAR PURPOSE. THE SOFTWARE AND ACCOMPANYING
DOCUMENTATION, IF ANY, PROVIDED HEREUNDER IS PROVIDED "AS IS".
REGENTS HAS NO OBLIGATION TO PROVIDE MAINTENANCE, SUPPORT,
UPDATES, ENHANCEMENTS, OR MODIFICATIONS.

***************************************************************************
*/

// Description: command to create uniaxial material

#include <HystereticBackbone.h>
#include <LimitCurve.h>
#include <StiffnessDegradation.h>
#include <StrengthDegradation.h>
#include <UniaxialMaterial.h>
#include <UnloadingRule.h>
#include <elementAPI.h>

#include <map>

// missing or incomplete uniaixal materials:
// Fedeas
// theMaterial = TclModelBuilder_addFedeasMaterial(clientData,
// interp, argc, argv);

// Drain
// theMaterial = TclModelBuilder_addDrainMaterial(clientData,
// interp, argc, argv);

// SNAP
// theMaterial = TclModelBuilder_addSnapMaterial(clientData,
// interp, argc, argv);

// Py, Tz, Qz models
// theMaterial = TclModelBuilder_addPyTzQzMaterial(clientData,
// interp, argc, argv, theDomain);

// LimitState
// theMaterial = Tcl_AddLimitStateMaterial(clientData, interp,
// argc, argv);

// UniaxialPackageCommand *matCommands =
// theUniaxialPackageCommands;

// material in a routine

// material class exists in a package yet to be loaded

void* OPS_ElasticMaterial();
void* OPS_ElasticPPMaterial();
void* OPS_ParallelMaterial();
void* OPS_SeriesMaterial();
void* OPS_EPPGapMaterial();
void* OPS_ENTMaterial();
void* OPS_Steel01();
void* OPS_Steel02();
void* OPS_SteelFractureDI();
void* OPS_Steel02Fatigue();
void* OPS_Steel03();
void* OPS_SPSW02();
void* OPS_Concrete01();
void* OPS_Steel4();
void* OPS_HystereticMaterial();
void* OPS_HystereticSMMaterial();
void* OPS_ReinforcingSteel();
void* OPS_Dodd_Restrepo();
void* OPS_RambergOsgoodSteel();
void* OPS_SteelMPF();
void* OPS_SteelDRC();
void* OPS_Concrete02();
void* OPS_Concrete02IS();
void* OPS_Concrete04();
void* OPS_Concrete06();
void* OPS_Concrete07();
void* OPS_Concrete01WithSITC();
void* OPS_ConfinedConcrete01Material();
void* OPS_ConcreteD();
void* OPS_FRPConfinedConcrete();
void* OPS_ConcreteCM();
void* OPS_Cast();
void* OPS_ViscousDamper();
void* OPS_DamperMaterial();
void* OPS_BilinearOilDamper();
void* OPS_Bilin();
void* OPS_Bilin02();
void* OPS_ModIMKPeakOriented();
void* OPS_ModIMKPeakOriented02();
void* OPS_ModIMKPinching();
void* OPS_ModIMKPinching02();
void* OPS_SAWSMaterial();
void* OPS_BarSlipMaterial();
void* OPS_Bond_SP01();
void* OPS_FatigueMaterial();
void* OPS_HardeningMaterial();
void* OPS_FlagShapeMaterial();
void* OPS_ImpactMaterial();
void* OPS_HyperbolicGapMaterial();
void* OPS_LimiStateMaterial();
void* OPS_MinMaxMaterial();
void* OPS_PenaltyMaterial();
void* OPS_TensionOnlyMaterial();
void* OPS_ElasticBilin();
void* OPS_ElasticMultiLinear();
void* OPS_ElasticPowerFunc();
void* OPS_MultiLinear();
void* OPS_ContinuumUniaxialMaterial();
void* OPS_InitStrainMaterial();
void* OPS_InitStressMaterial();
void* OPS_PathIndependentMaterial();
void* OPS_MultiplierMaterial();
void* OPS_Pinching4Material();
void* OPS_ECC01();
void* OPS_SelfCenteringMaterial();
void* OPS_ASD_SMA_3K();
void* OPS_ViscousMaterial();
void* OPS_BoucWenMaterial();
void* OPS_BoucWenOriginal();
void* OPS_BoucWenInfill();
void* OPS_BWBN();
void* OPS_PySimple1();
void* OPS_TzSimple1();
void* OPS_QzSimple1();
void* OPS_PySimple2();
void* OPS_TzSimple2();
void* OPS_QzSimple2();
void* OPS_PyLiq1();
void* OPS_TzLiq1();
void* OPS_QzLiq1();
void* OPS_KikuchiAikenHDR();
void* OPS_KikuchiAikenLRB();
void* OPS_AxialSp();
void* OPS_AxialSpHD();
void* OPS_PinchingLimitState();
void* OPS_CFSWSWP();
void* OPS_CFSSSWP();
void* OPS_SteelBRB();
void* OPS_SimpleFractureMaterial();
void* OPS_Maxwell();
#ifndef _NO_NEW_RESTREPO
void* OPS_DoddRestr();
#endif
void* OPS_Steel2();
void* OPS_OriginCentered();
void* OPS_HookGap();
void* OPS_FRPConfinedConcrete02();
void* OPS_pyUCLA();
void* OPS_ElasticMaterialThermal();
void* OPS_Steel01Thermal();
void* OPS_Steel02Thermal();
void* OPS_ConcretewBeta();
void* OPS_ConcreteSakaiKawashima();
void* OPS_Concrete02Thermal();
void* OPS_ResilienceLow();
void* OPS_ResilienceMaterialHR();
void* OPS_Elastic2Material();
void* OPS_BackboneMaterial();
void* OPS_ConcreteZ01Material();
void* OPS_ConcreteL01Material();
void* OPS_SteelZ01Material();
void* OPS_TendonL01Material();
void* OPS_CableMaterial();
void* OPS_ShearPanelMaterial();
void* OPS_SteelMP();
void* OPS_SmoothPSConcrete();
void* OPS_UniaxialJ2Plasticity();
void* OPS_OOHystereticMaterial();
void* OPS_UVCuniaxial();
void* OPS_GNGMaterial();
void* OPS_IMKBilin();
void* OPS_IMKPinching();
void* OPS_IMKPeakOriented();
void* OPS_SLModel();
void* OPS_SMAMaterial();
void* OPS_FRCC();
void* OPS_ConcreteZBH_original();
void* OPS_ConcreteZBH_fitted();
void* OPS_ConcreteZBH_smoothed();

void *OPS_ArctangentBackbone(void);
void *OPS_ManderBackbone(void);
void *OPS_TrilinearBackbone(void);
void *OPS_BilinearBackbone(void);
void *OPS_MultilinearBackbone(void);
void* OPS_MaterialBackbone();
void* OPS_ReeseStiffClayBelowWS();
void* OPS_ReeseStiffClayAboveWS();
void* OPS_VuggyLimestone();
void* OPS_CementedSoil();
void* OPS_WeakRock();
void* OPS_LiquefiedSand();
void* OPS_RaynorBackbone();
void* OPS_ReeseSandBackbone();
void* OPS_ReeseSoftClayBackbone();
void* OPS_CappedBackbone();
void* OPS_LinearCappedBackbone();

void* OPS_ConstantStiffnessDegradation();
void* OPS_DuctilityStiffnessDegradation();
void* OPS_EnergyStiffnessDegradation();
void* OPS_PincheiraStiffnessDegradation();

void* OPS_ConstantStrengthDegradation();
void* OPS_DuctilityStrengthDegradation();
void* OPS_EnergyStrengthDegradation();
void* OPS_ACIStrengthDegradation();
void* OPS_PetrangeliStrengthDegradation();

void* OPS_ConstantUnloadingRule();
void* OPS_TakedaUnloadingRule();
void* OPS_EnergyUnloadingRule();
void* OPS_KarsanUnloadingRule();

void* OPS_HystereticPoly();  // Salvatore Sessa 14-01-2021 Mail:
                             // salvatore.sessa2@unina.it
void* OPS_HystereticSmooth();  // Salvatore Sessa Mail:
                             // salvatore.sessa2@unina.it
void* OPS_HystereticAsym();  // Salvatore Sessa
                             // salvatore.sessa2@unina.it
void* OPS_DowelType();
void* OPS_DuctileFracture();  // Kuanshi Zhong

void* OPS_TDConcreteEXP(void);
void* OPS_TDConcrete(void);
void* OPS_TDConcreteNL(void);
void* OPS_TDConcreteMC10(void);
void* OPS_TDConcreteMC10NL(void);
void* OPS_CreepMaterial(void);

void* OPS_CoulombDamperMaterial();
void* OPS_GMG_CyclicReinforcedConcrete();

void *OPS_Hertzdamp(void);
void *OPS_JankowskiImpact(void);
void *OPS_ViscoelasticGap(void);

void *OPS_Masonry(void);
void *OPS_Trilinwp(void);
void *OPS_Trilinwp2(void);
void *OPS_Masonryt(void);

void* OPS_Ratchet(void); // Yi Xiao
<<<<<<< HEAD

void* OPS_TzSandCPT(void);
void* OPS_QbSandCPT(void);

=======
void* OPS_APDVFD(void);
void* OPS_APDMD(void);
void* OPS_APDFMD(void);
>>>>>>> 3b6fffb4
namespace {

static UniaxialMaterial* theTestingUniaxialMaterial = 0;

struct char_cmp {
  bool operator()(const char* a, const char* b) const {
    return strcmp(a, b) < 0;
  }
};

typedef std::map<const char*, void* (*)(void), char_cmp>
    OPS_ParsingFunctionMap;

static OPS_ParsingFunctionMap uniaxialMaterialsMap;

static int setUpUniaxialMaterials(void) {
  uniaxialMaterialsMap.insert(
      std::make_pair("Elastic", &OPS_ElasticMaterial));
  uniaxialMaterialsMap.insert(
      std::make_pair("ElasticPP", &OPS_ElasticPPMaterial));
  uniaxialMaterialsMap.insert(
      std::make_pair("Parallel", &OPS_ParallelMaterial));
  uniaxialMaterialsMap.insert(
      std::make_pair("Series", &OPS_SeriesMaterial));
  uniaxialMaterialsMap.insert(
      std::make_pair("ElasticPPGap", &OPS_EPPGapMaterial));
  uniaxialMaterialsMap.insert(
      std::make_pair("ENT", &OPS_ENTMaterial));
  uniaxialMaterialsMap.insert(
      std::make_pair("Steel01", &OPS_Steel01));
  uniaxialMaterialsMap.insert(
      std::make_pair("Steel02", &OPS_Steel02));
  uniaxialMaterialsMap.insert(
      std::make_pair("Steel02Fatigue", &OPS_Steel02Fatigue));
  uniaxialMaterialsMap.insert(
      std::make_pair("Steel03", &OPS_Steel03));
  uniaxialMaterialsMap.insert(
      std::make_pair("SPSW02", &OPS_SPSW02));
  uniaxialMaterialsMap.insert(
      std::make_pair("Concrete01", &OPS_Concrete01));
  uniaxialMaterialsMap.insert(
      std::make_pair("Steel4", &OPS_Steel4));
  uniaxialMaterialsMap.insert(
      std::make_pair("Hysteretic", &OPS_HystereticMaterial));
  uniaxialMaterialsMap.insert(
      std::make_pair("HystereticSM", &OPS_HystereticSMMaterial));
  uniaxialMaterialsMap.insert(
      std::make_pair("ReinforcingSteel", &OPS_ReinforcingSteel));
  uniaxialMaterialsMap.insert(
      std::make_pair("Dodd_Restrepo", &OPS_Dodd_Restrepo));
  uniaxialMaterialsMap.insert(
      std::make_pair("DoddRestrepo", &OPS_Dodd_Restrepo));
  uniaxialMaterialsMap.insert(
      std::make_pair("Restrepo", &OPS_Dodd_Restrepo));
  uniaxialMaterialsMap.insert(std::make_pair(
      "RambergOsgoodSteel", &OPS_RambergOsgoodSteel));
  uniaxialMaterialsMap.insert(
      std::make_pair("RambergOsgood", &OPS_RambergOsgoodSteel));
  uniaxialMaterialsMap.insert(
      std::make_pair("SteelMPF", &OPS_SteelMPF));
  uniaxialMaterialsMap.insert(
      std::make_pair("SteelDRC", &OPS_SteelDRC));
  uniaxialMaterialsMap.insert(
      std::make_pair("Concrete02", &OPS_Concrete02));
  uniaxialMaterialsMap.insert(
      std::make_pair("Concrete02IS", &OPS_Concrete02IS));
  uniaxialMaterialsMap.insert(
      std::make_pair("Concrete04", &OPS_Concrete04));
  uniaxialMaterialsMap.insert(
      std::make_pair("Concrete06", &OPS_Concrete06));
  uniaxialMaterialsMap.insert(
      std::make_pair("Concrete07", &OPS_Concrete07));
  uniaxialMaterialsMap.insert(std::make_pair(
      "Concrete01WithSITC", &OPS_Concrete01WithSITC));
  uniaxialMaterialsMap.insert(std::make_pair(
      "ConfinedConcrete01", &OPS_ConfinedConcrete01Material));
  uniaxialMaterialsMap.insert(std::make_pair(
      "ConfinedConcrete", &OPS_ConfinedConcrete01Material));
  uniaxialMaterialsMap.insert(
      std::make_pair("ConcreteD", &OPS_ConcreteD));
  uniaxialMaterialsMap.insert(std::make_pair(
      "FRPConfinedConcrete", &OPS_FRPConfinedConcrete));
  uniaxialMaterialsMap.insert(std::make_pair(
      "FRPConfinedConcrete02", &OPS_FRPConfinedConcrete02));
  uniaxialMaterialsMap.insert(
      std::make_pair("ConcreteCM", &OPS_ConcreteCM));
  uniaxialMaterialsMap.insert(std::make_pair("Cast", &OPS_Cast));
  uniaxialMaterialsMap.insert(
      std::make_pair("CastFuse", &OPS_Cast));
  uniaxialMaterialsMap.insert(
      std::make_pair("ViscousDamper", &OPS_ViscousDamper));
  uniaxialMaterialsMap.insert(
      std::make_pair("Damper", &OPS_DamperMaterial));	
  uniaxialMaterialsMap.insert(
      std::make_pair("DamperMaterial", &OPS_DamperMaterial));	
  uniaxialMaterialsMap.insert(std::make_pair(
      "BilinearOilDamper", &OPS_BilinearOilDamper));
  uniaxialMaterialsMap.insert(
      std::make_pair("Bilin", &OPS_Bilin));
  uniaxialMaterialsMap.insert(
      std::make_pair("BilinMaterial", &OPS_Bilin));
  uniaxialMaterialsMap.insert(
      std::make_pair("Bilin02", &OPS_Bilin02));
  uniaxialMaterialsMap.insert(std::make_pair(
      "ModIMKPeakOriented", &OPS_ModIMKPeakOriented));
  uniaxialMaterialsMap.insert(std::make_pair(
      "ModIMKPeakOriented02", &OPS_ModIMKPeakOriented02));
  uniaxialMaterialsMap.insert(
      std::make_pair("ModIMKPinching", &OPS_ModIMKPinching));
  uniaxialMaterialsMap.insert(
      std::make_pair("ModIMKPinching02", &OPS_ModIMKPinching02));
  uniaxialMaterialsMap.insert(
      std::make_pair("SAWS", &OPS_SAWSMaterial));
  uniaxialMaterialsMap.insert(
      std::make_pair("SAWSMaterial", &OPS_SAWSMaterial));
  uniaxialMaterialsMap.insert(
      std::make_pair("BarSlip", &OPS_BarSlipMaterial));
  uniaxialMaterialsMap.insert(
      std::make_pair("Bond_SP01", &OPS_Bond_SP01));
  uniaxialMaterialsMap.insert(
      std::make_pair("Bond", &OPS_Bond_SP01));
  uniaxialMaterialsMap.insert(
      std::make_pair("Fatigue", &OPS_FatigueMaterial));
  uniaxialMaterialsMap.insert(
      std::make_pair("Hardening", &OPS_HardeningMaterial));
  uniaxialMaterialsMap.insert(
      std::make_pair("FlagShape", &OPS_FlagShapeMaterial));  
  uniaxialMaterialsMap.insert(
      std::make_pair("Impact", &OPS_ImpactMaterial));
  uniaxialMaterialsMap.insert(
      std::make_pair("ImpactMaterial", &OPS_ImpactMaterial));
  uniaxialMaterialsMap.insert(std::make_pair(
      "HyperbolicGapMaterial", &OPS_HyperbolicGapMaterial));
  uniaxialMaterialsMap.insert(
      std::make_pair("LimitState", &OPS_LimiStateMaterial));
  uniaxialMaterialsMap.insert(
      std::make_pair("MinMax", &OPS_MinMaxMaterial));
  uniaxialMaterialsMap.insert(
      std::make_pair("MinMaxMaterial", &OPS_MinMaxMaterial));
  uniaxialMaterialsMap.insert(
      std::make_pair("Penalty", &OPS_PenaltyMaterial));
  uniaxialMaterialsMap.insert(
      std::make_pair("TensionOnly", &OPS_TensionOnlyMaterial));  
  uniaxialMaterialsMap.insert(
      std::make_pair("ElasticBilin", &OPS_ElasticBilin));
  uniaxialMaterialsMap.insert(
      std::make_pair("ElasticBilinear", &OPS_ElasticBilin));
  uniaxialMaterialsMap.insert(std::make_pair(
      "ElasticMultiLinear", &OPS_ElasticMultiLinear));
  uniaxialMaterialsMap.insert(
      std::make_pair("ElasticPowerFunc", &OPS_ElasticPowerFunc));
  uniaxialMaterialsMap.insert(
      std::make_pair("MultiLinear", &OPS_MultiLinear));
  uniaxialMaterialsMap.insert(std::make_pair(
      "Continuum", &OPS_ContinuumUniaxialMaterial));
  uniaxialMaterialsMap.insert(std::make_pair(
      "InitStrainMaterial", &OPS_InitStrainMaterial));
  uniaxialMaterialsMap.insert(
      std::make_pair("InitStrain", &OPS_InitStrainMaterial));
  uniaxialMaterialsMap.insert(std::make_pair(
      "InitStressMaterial", &OPS_InitStressMaterial));
  uniaxialMaterialsMap.insert(
      std::make_pair("InitStress", &OPS_InitStressMaterial));
  uniaxialMaterialsMap.insert(std::make_pair(
      "PathIndependent", &OPS_PathIndependentMaterial));
  uniaxialMaterialsMap.insert(
      std::make_pair("Multiplier", &OPS_MultiplierMaterial));
  uniaxialMaterialsMap.insert(
      std::make_pair("Pinching4", &OPS_Pinching4Material));
  uniaxialMaterialsMap.insert(
      std::make_pair("ECC01", &OPS_ECC01));
  uniaxialMaterialsMap.insert(std::make_pair(
      "SelfCentering", &OPS_SelfCenteringMaterial));
  uniaxialMaterialsMap.insert(
      std::make_pair("ASD_SMA_3K", &OPS_ASD_SMA_3K));
  uniaxialMaterialsMap.insert(
      std::make_pair("Viscous", &OPS_ViscousMaterial));
  uniaxialMaterialsMap.insert(
      std::make_pair("BoucWen", &OPS_BoucWenMaterial));
  uniaxialMaterialsMap.insert(
      std::make_pair("BoucWenOriginal", &OPS_BoucWenOriginal));
  uniaxialMaterialsMap.insert(			      
      std::make_pair("BoucWenInfill", &OPS_BoucWenInfill));  
  uniaxialMaterialsMap.insert(
      std::make_pair("BWBN", &OPS_BWBN));
  uniaxialMaterialsMap.insert(
      std::make_pair("PySimple1", &OPS_PySimple1));
  uniaxialMaterialsMap.insert(
      std::make_pair("TzSimple1", &OPS_TzSimple1));
  uniaxialMaterialsMap.insert(
      std::make_pair("QzSimple1", &OPS_QzSimple1));
  uniaxialMaterialsMap.insert(
      std::make_pair("PySimple2", &OPS_PySimple2));
  uniaxialMaterialsMap.insert(
      std::make_pair("TzSimple2", &OPS_TzSimple2));
  uniaxialMaterialsMap.insert(
      std::make_pair("QzSimple2", &OPS_QzSimple2));
  uniaxialMaterialsMap.insert(
      std::make_pair("PyLiq1", &OPS_PyLiq1));
  uniaxialMaterialsMap.insert(
      std::make_pair("TzLiq1", &OPS_TzLiq1));
  uniaxialMaterialsMap.insert(
      std::make_pair("QzLiq1", &OPS_QzLiq1));
  uniaxialMaterialsMap.insert(
      std::make_pair("KikuchiAikenHDR", &OPS_KikuchiAikenHDR));
  uniaxialMaterialsMap.insert(
      std::make_pair("KikuchiAikenLRB", &OPS_KikuchiAikenLRB));
  uniaxialMaterialsMap.insert(
      std::make_pair("AxialSp", &OPS_AxialSp));
  uniaxialMaterialsMap.insert(
      std::make_pair("AxialSpHD", &OPS_AxialSpHD));
  uniaxialMaterialsMap.insert(std::make_pair(
      "PinchingLimitStateMaterial", &OPS_PinchingLimitState));
  uniaxialMaterialsMap.insert(
      std::make_pair("CFSWSWP", &OPS_CFSWSWP));
  uniaxialMaterialsMap.insert(
      std::make_pair("CFSSSWP", &OPS_CFSSSWP));
  uniaxialMaterialsMap.insert(
      std::make_pair("SteelBRB", &OPS_SteelBRB));
  uniaxialMaterialsMap.insert(std::make_pair(
      "SimpleFractureMaterial", &OPS_SimpleFractureMaterial));
  uniaxialMaterialsMap.insert(std::make_pair(
      "SimpleFracture", &OPS_SimpleFractureMaterial));
  uniaxialMaterialsMap.insert(
      std::make_pair("Maxwell", &OPS_Maxwell));
  uniaxialMaterialsMap.insert(
      std::make_pair("MaxwellMaterial", &OPS_Maxwell));
#ifndef _NO_NEW_RESTREPO
  uniaxialMaterialsMap.insert(
      std::make_pair("DoddRestr", &OPS_DoddRestr));
#endif
  uniaxialMaterialsMap.insert(
      std::make_pair("Steel2", &OPS_Steel2));
  uniaxialMaterialsMap.insert(
      std::make_pair("OriginCentered", &OPS_OriginCentered));
  uniaxialMaterialsMap.insert(
      std::make_pair("HookGap", &OPS_HookGap));
  uniaxialMaterialsMap.insert(
      std::make_pair("pyUCLA", &OPS_pyUCLA));
  uniaxialMaterialsMap.insert(
      std::make_pair("PYUCLA", &OPS_pyUCLA));
  uniaxialMaterialsMap.insert(
      std::make_pair("ElasticThermal", &OPS_ElasticMaterialThermal));
  uniaxialMaterialsMap.insert(			      
      std::make_pair("Steel01Thermal", &OPS_Steel01Thermal));
  uniaxialMaterialsMap.insert(
      std::make_pair("Steel02Thermal", &OPS_Steel02Thermal));
  uniaxialMaterialsMap.insert(
      std::make_pair("ConcretewBeta", &OPS_ConcretewBeta));
  uniaxialMaterialsMap.insert(std::make_pair(
      "ConcreteSakaiKawashima", &OPS_ConcreteSakaiKawashima));
  uniaxialMaterialsMap.insert(std::make_pair(
      "Concrete02Thermal", &OPS_Concrete02Thermal));
  uniaxialMaterialsMap.insert(
      std::make_pair("ResilienceLow", &OPS_ResilienceLow));
  uniaxialMaterialsMap.insert(std::make_pair(
      "ResilienceMaterialHR", &OPS_ResilienceMaterialHR));
  uniaxialMaterialsMap.insert(
      std::make_pair("Elastic2", &OPS_Elastic2Material));
  uniaxialMaterialsMap.insert(
      std::make_pair("Backbone", &OPS_BackboneMaterial));
  uniaxialMaterialsMap.insert(std::make_pair(
      "ConcreteZ01Material", &OPS_ConcreteZ01Material));
  uniaxialMaterialsMap.insert(
      std::make_pair("ConcreteZ01", &OPS_ConcreteZ01Material));
  uniaxialMaterialsMap.insert(std::make_pair(
      "ConcreteL01Material", &OPS_ConcreteL01Material));
  uniaxialMaterialsMap.insert(
      std::make_pair("ConcreteL01", &OPS_ConcreteL01Material));
  uniaxialMaterialsMap.insert(
      std::make_pair("SteelZ01Material", &OPS_SteelZ01Material));
  uniaxialMaterialsMap.insert(
      std::make_pair("SteelZ01", &OPS_SteelZ01Material));
  uniaxialMaterialsMap.insert(std::make_pair(
      "TendonL01Material", &OPS_TendonL01Material));
  uniaxialMaterialsMap.insert(
      std::make_pair("TendonL01", &OPS_TendonL01Material));
  uniaxialMaterialsMap.insert(
      std::make_pair("Cable", &OPS_CableMaterial));
  uniaxialMaterialsMap.insert(
      std::make_pair("ShearPanel", &OPS_ShearPanelMaterial));
  uniaxialMaterialsMap.insert(
      std::make_pair("SteelMP", &OPS_SteelMP));
  uniaxialMaterialsMap.insert(
      std::make_pair("SmoothPSConcrete", &OPS_SmoothPSConcrete));
  uniaxialMaterialsMap.insert(std::make_pair(
      "UniaxialJ2Plasticity", &OPS_UniaxialJ2Plasticity));
  uniaxialMaterialsMap.insert(
      std::make_pair("OOHysteretic", &OPS_OOHystereticMaterial));
  uniaxialMaterialsMap.insert(
      std::make_pair("UVCuniaxial", &OPS_UVCuniaxial));
  uniaxialMaterialsMap.insert(
      std::make_pair("GNG", &OPS_GNGMaterial));
  uniaxialMaterialsMap.insert(			      
      std::make_pair("SteelFractureDI", &OPS_SteelFractureDI));
  uniaxialMaterialsMap.insert(
      std::make_pair("IMKBilin", &OPS_IMKBilin));
  uniaxialMaterialsMap.insert(
      std::make_pair("IMKPinching", &OPS_IMKPinching));
  uniaxialMaterialsMap.insert(
      std::make_pair("IMKPeakOriented", &OPS_IMKPeakOriented));
  uniaxialMaterialsMap.insert(
      std::make_pair("SLModel", &OPS_SLModel));
  uniaxialMaterialsMap.insert(
      std::make_pair("SMA", &OPS_SMAMaterial));
  uniaxialMaterialsMap.insert(
      std::make_pair("FRCC", &OPS_FRCC));
  uniaxialMaterialsMap.insert(
      std::make_pair("ConcreteZBH_original", &OPS_ConcreteZBH_original));
  uniaxialMaterialsMap.insert(
      std::make_pair("ConcreteZBH_fitted", &OPS_ConcreteZBH_fitted));
  uniaxialMaterialsMap.insert(
      std::make_pair("ConcreteZBH_smoothed", &OPS_ConcreteZBH_smoothed));      
  uniaxialMaterialsMap.insert(std::make_pair(
      "HystereticPoly",
      &OPS_HystereticPoly));  // Salvatore Sessa 14-Jan-2021 Mail: salvatore.sessa2@unina.it
  uniaxialMaterialsMap.insert(std::make_pair("HystereticSmooth", &OPS_HystereticSmooth)); // Salvatore Sessa 19-Apr-2022 Mail: salvatore.sessa2@unina.it
	uniaxialMaterialsMap.insert(std::make_pair("HystereticAsym", &OPS_HystereticAsym));     // Salvatore Sessa 21-Apr-2022 Mail: salvatore.sessa2@unina.it
  uniaxialMaterialsMap.insert(
      std::make_pair("DowelType", &OPS_DowelType));
  uniaxialMaterialsMap.insert(
      std::make_pair("DuctileFracture",
                     &OPS_DuctileFracture));  // Kuanshi Zhong
  uniaxialMaterialsMap.insert(
      std::make_pair("TDConcreteEXP", &OPS_TDConcreteEXP));
  uniaxialMaterialsMap.insert(
      std::make_pair("TDConcrete", &OPS_TDConcrete));
  uniaxialMaterialsMap.insert(
      std::make_pair("TDConcreteNL", &OPS_TDConcreteNL));  
  uniaxialMaterialsMap.insert(
      std::make_pair("TDConcreteMC10", &OPS_TDConcreteMC10));
  uniaxialMaterialsMap.insert(
      std::make_pair("TDConcreteMC10NL", &OPS_TDConcreteMC10NL));
  uniaxialMaterialsMap.insert(
      std::make_pair("Creep", &OPS_CreepMaterial));  
  uniaxialMaterialsMap.insert(
      std::make_pair("CoulombDamper", &OPS_CoulombDamperMaterial));
  uniaxialMaterialsMap.insert(std::make_pair(
	  "GMG_CyclicReinforcedConcrete", &OPS_GMG_CyclicReinforcedConcrete));
  uniaxialMaterialsMap.insert(
      std::make_pair("APDVFD", &OPS_APDVFD));
  uniaxialMaterialsMap.insert(
      std::make_pair("APDMD", &OPS_APDMD));
  uniaxialMaterialsMap.insert(
      std::make_pair("APDFMD", &OPS_APDFMD));
  uniaxialMaterialsMap.insert(
      std::make_pair("Hertzdamp", &OPS_Hertzdamp));
  uniaxialMaterialsMap.insert(
      std::make_pair("HertzDamp", &OPS_Hertzdamp));
  uniaxialMaterialsMap.insert(
      std::make_pair("JankowskiImpact", &OPS_JankowskiImpact));
  uniaxialMaterialsMap.insert(
      std::make_pair("ViscoelasticGap", &OPS_ViscoelasticGap));
  uniaxialMaterialsMap.insert(std::make_pair("Masonry", &OPS_Masonry));
  uniaxialMaterialsMap.insert(std::make_pair("Masonryt", &OPS_Masonryt));
  uniaxialMaterialsMap.insert(std::make_pair("Trilinwp", &OPS_Trilinwp));
  uniaxialMaterialsMap.insert(std::make_pair("Trilinwp2", &OPS_Trilinwp2));
  uniaxialMaterialsMap.insert(std::make_pair("Ratchet", &OPS_Ratchet));
  uniaxialMaterialsMap.insert(std::make_pair("TzSandCPT", &OPS_TzSandCPT));
  uniaxialMaterialsMap.insert(std::make_pair("QbSandCPT", &OPS_QbSandCPT));

  return 0;
}

static OPS_ParsingFunctionMap hystereticBackbonesMap;

static int setUpHystereticBackbones(void) {
  hystereticBackbonesMap.insert(
      std::make_pair("Arctangent", &OPS_ArctangentBackbone));
  hystereticBackbonesMap.insert(
      std::make_pair("Bilinear", &OPS_BilinearBackbone));
  hystereticBackbonesMap.insert(
      std::make_pair("Mander", &OPS_ManderBackbone));
  hystereticBackbonesMap.insert(
      std::make_pair("Multilinear", &OPS_MultilinearBackbone));
  hystereticBackbonesMap.insert(
      std::make_pair("Trilinear", &OPS_TrilinearBackbone));
  hystereticBackbonesMap.insert(
      std::make_pair("Material", &OPS_MaterialBackbone));  
  hystereticBackbonesMap.insert(std::make_pair(
      "ReeseStiffClayBelowWS", &OPS_ReeseStiffClayBelowWS));
  hystereticBackbonesMap.insert(std::make_pair(
      "ReeseStiffClayAboveWS", &OPS_ReeseStiffClayAboveWS));
  hystereticBackbonesMap.insert(
      std::make_pair("VuggyLimestone", &OPS_VuggyLimestone));
  hystereticBackbonesMap.insert(
      std::make_pair("CementedSoil", &OPS_CementedSoil));
  hystereticBackbonesMap.insert(
      std::make_pair("WeakRock", &OPS_WeakRock));
  hystereticBackbonesMap.insert(
      std::make_pair("LiquefiedSand", &OPS_LiquefiedSand));
  hystereticBackbonesMap.insert(
      std::make_pair("Raynor", &OPS_RaynorBackbone));
  hystereticBackbonesMap.insert(
      std::make_pair("ReeseSand", &OPS_ReeseSandBackbone));
  hystereticBackbonesMap.insert(
      std::make_pair("ReeseSoftClay", &OPS_ReeseSoftClayBackbone));  
  hystereticBackbonesMap.insert(
      std::make_pair("Capped", &OPS_CappedBackbone));
  hystereticBackbonesMap.insert(
      std::make_pair("LinearCapped", &OPS_LinearCappedBackbone));
  
  return 0;
}

static OPS_ParsingFunctionMap stiffnessDegradationsMap;

static int setUpStiffnessDegradations(void) {
  stiffnessDegradationsMap.insert(std::make_pair(
      "Constant", &OPS_ConstantStiffnessDegradation));
  stiffnessDegradationsMap.insert(std::make_pair(
      "Ductility", &OPS_DuctilityStiffnessDegradation));
  stiffnessDegradationsMap.insert(
      std::make_pair("Energy", &OPS_EnergyStiffnessDegradation));
  stiffnessDegradationsMap.insert(std::make_pair(
      "Pincheira", &OPS_PincheiraStiffnessDegradation));

  return 0;
}

static OPS_ParsingFunctionMap strengthDegradationsMap;

static int setUpStrengthDegradations(void) {
  strengthDegradationsMap.insert(std::make_pair(
      "Constant", &OPS_ConstantStrengthDegradation));
  strengthDegradationsMap.insert(std::make_pair(
      "Ductility", &OPS_DuctilityStrengthDegradation));
  strengthDegradationsMap.insert(
      std::make_pair("Energy", &OPS_EnergyStrengthDegradation));
  strengthDegradationsMap.insert(
      std::make_pair("ACI", &OPS_ACIStrengthDegradation));
  strengthDegradationsMap.insert(std::make_pair(
      "Petrangeli", &OPS_PetrangeliStrengthDegradation));

  return 0;
}

static OPS_ParsingFunctionMap unloadingRulesMap;

static int setUpUnloadingRules(void) {
  unloadingRulesMap.insert(
      std::make_pair("Constant", &OPS_ConstantUnloadingRule));
  unloadingRulesMap.insert(
      std::make_pair("Ductility", &OPS_TakedaUnloadingRule));
  unloadingRulesMap.insert(
      std::make_pair("Takeda", &OPS_TakedaUnloadingRule));
  unloadingRulesMap.insert(
      std::make_pair("Energy", &OPS_EnergyUnloadingRule));
  unloadingRulesMap.insert(
      std::make_pair("Karsan", &OPS_KarsanUnloadingRule));

  return 0;
}

}  // namespace

int OPS_UniaxialMaterial() {
  static bool initDone = false;
  if (initDone == false) {
    setUpUniaxialMaterials();
    initDone = true;
  }

  if (OPS_GetNumRemainingInputArgs() < 2) {
    opserr << "WARNING too few arguments: uniaxialMaterial "
              "type? tag? ...\n";
    return -1;
  }

  const char* matType = OPS_GetString();

  OPS_ParsingFunctionMap::const_iterator iter =
      uniaxialMaterialsMap.find(matType);
  if (iter == uniaxialMaterialsMap.end()) {
    opserr << "WARNING material type " << matType
           << " is unknown\n";
    return -1;
  }

  UniaxialMaterial* theMaterial =
      (UniaxialMaterial*)(*iter->second)();
  if (theMaterial == 0) {
    return -1;
  }

  // Now add the material to the modelBuilder
  if (OPS_addUniaxialMaterial(theMaterial) == false) {
    opserr << "ERROR could not add uniaaialMaterial.\n";
    delete theMaterial;  // invoke the material objects
                         // destructor, otherwise mem leak
    return -1;
  }

  return 0;
}

int OPS_testUniaxialMaterial() {
  if (OPS_GetNumRemainingInputArgs() != 1) {
    opserr << "testUniaxialMaterial - You must provide a "
              "material tag.\n";
    return -1;
  }

  int tag;
  int numData = 1;
  if (OPS_GetIntInput(&numData, &tag) < 0) {
    opserr << "invalid int value\n";
    return -1;
  }

  UniaxialMaterial* mat = OPS_getUniaxialMaterial(tag);

  if (mat == 0) {
    opserr << "testUniaxialMaterial - Material Not Found.\n";
    return -1;
  }

  theTestingUniaxialMaterial = mat;

  return 0;
}

int OPS_setStrain() {
  if (OPS_GetNumRemainingInputArgs() < 1) {
    opserr << "testUniaxialMaterial - You must provide a strain "
              "value.\n";
    return -1;
  }

  UniaxialMaterial* material = theTestingUniaxialMaterial;

  if (material == 0) {
    opserr << "setStrain WARNING no active UniaxialMaterial - "
              "use testUniaxialMaterial command.\n";
    return -1;
  }

  double strain;
  int numData = 1;
  if (OPS_GetDoubleInput(&numData, &strain) < 0) {
    opserr << "invalid double value\n";
    return -1;
  }

  double strainRate = 0.0;
  if (OPS_GetNumRemainingInputArgs() > 0) {
      if (OPS_GetDoubleInput(&numData, &strainRate) < 0) {
          opserr << "invalid strain rate\n";
          return -1;
      }
  }

  material->setTrialStrain(strain, strainRate);
  material->commitState();

  return 0;
}

int OPS_getStrain() {
  UniaxialMaterial* material = theTestingUniaxialMaterial;
  if (material == 0) {
    opserr << "getStrain WARNING no active UniaxialMaterial - "
              "use testUniaxialMaterial command.\n";
    return -1;
  }

  double strain = material->getStrain();

  int numData = 1;

  if (OPS_SetDoubleOutput(&numData, &strain, true) < 0) {
    opserr << "failed to set strain\n";
    return -1;
  }

  return 0;
}

int OPS_getStress() {
  UniaxialMaterial* material = theTestingUniaxialMaterial;
  if (material == 0) {
    opserr << "getStrain WARNING no active UniaxialMaterial - "
              "use testUniaxialMaterial command.\n";
    return -1;
  }

  double stress = material->getStress();

  int numData = 1;

  if (OPS_SetDoubleOutput(&numData, &stress, true) < 0) {
    opserr << "failed to set stress\n";
    return -1;
  }

  return 0;
}

int OPS_getTangent() {
  UniaxialMaterial* material = theTestingUniaxialMaterial;
  if (material == 0) {
    opserr << "getStrain WARNING no active UniaxialMaterial - "
              "use testUniaxialMaterial command.\n";
    return -1;
  }

  double tangent = material->getTangent();

  int numData = 1;

  if (OPS_SetDoubleOutput(&numData, &tangent, true) < 0) {
    opserr << "failed to set tangent\n";
    return -1;
  }

  return 0;
}

int OPS_getDampTangent() {
  UniaxialMaterial* material = theTestingUniaxialMaterial;
  if (material == 0) {
    opserr << "getStrain WARNING no active UniaxialMaterial - "
              "use testUniaxialMaterial command.\n";
    return -1;
  }

  double tangent = material->getDampTangent();

  int numData = 1;

  if (OPS_SetDoubleOutput(&numData, &tangent, true) < 0) {
    opserr << "failed to set damp tangent\n";
    return -1;
  }

  return 0;
}

void* OPS_RotationShearCurve();
void* OPS_ThreePointCurve();
void* OPS_ShearCurve();
void* OPS_AxialCurve();

int OPS_LimitCurve() {
  // Make sure there is a minimum number of arguments
  if (OPS_GetNumRemainingInputArgs() < 6) {
    opserr << "WARNING insufficient number of limit curve "
              "arguments\n";
    opserr << "Want: limitCurve type? tag? <specific curve args>"
           << endln;
    return -1;
  }

  const char* type = OPS_GetString();

  // Pointer to a limit curve that will be added to the model
  // builder
  LimitCurve* theCurve = 0;

  if (strcmp(type, "Axial") == 0) {
    // opserr << "WARNING to be implemented ...\n";
    void* curve = OPS_AxialCurve();
    if (curve != 0) {
      theCurve = (LimitCurve*)curve;
    } else {
      return -1;
    }
    return -1;

    return -1;

  } else if (strcmp(type, "RotationShearCurve") == 0) {
    void* theRSC = OPS_RotationShearCurve();
    if (theRSC != 0) {
      theCurve = (LimitCurve*)theRSC;
    } else {
      return -1;
    }

  } else if (strcmp(type, "ThreePoint") == 0) {
    void* curve = OPS_ThreePointCurve();
    if (curve != 0) {
      theCurve = (LimitCurve*)curve;
    } else {
      return -1;
    }

  } else if (strcmp(type, "Shear") == 0) {
    void* curve = OPS_ShearCurve();
    if (curve != 0) {
      theCurve = (LimitCurve*)curve;
    } else {
      return -1;
    }

  } else {
    opserr << "WARNING type of limit curve is unknown\n";
    return -1;
  }

  // Ensure we have created the Material, out of memory if got
  // here and no material
  if (theCurve == 0) {
    opserr << "WARNING ran out of memory creating limitCurve\n";
    return -1;
  }

  // Now add the material to the modelBuilder
  if (OPS_addLimitCurve(theCurve) == false) {
    opserr << "WARNING could not add limitCurve to the domain\n";
    delete theCurve;  // invoke the material objects destructor,
                      // otherwise mem leak
    return -1;
  }

  return 0;
}

int OPS_hystereticBackbone() {
  static bool initDone = false;
  if (initDone == false) {
    setUpHystereticBackbones();
    initDone = true;
  }

  if (OPS_GetNumRemainingInputArgs() < 2) {
    opserr << "WARNING too few arguments: hystereticBackbone "
              "type? tag? ...\n";
    return -1;
  }

  const char* matType = OPS_GetString();

  OPS_ParsingFunctionMap::const_iterator iter =
      hystereticBackbonesMap.find(matType);
  if (iter == hystereticBackbonesMap.end()) {
    opserr << "WARNING hystereticBackbone type " << matType
           << " is unknown\n";
    return -1;
  }

  HystereticBackbone* theBackbone =
      (HystereticBackbone*)(*iter->second)();
  if (theBackbone == 0) {
    return -1;
  }

  // Now add the material to the modelBuilder
  if (OPS_addHystereticBackbone(theBackbone) == false) {
    opserr << "ERROR could not add HystereticBackbone\n";
    delete theBackbone;
    return -1;
  }

  return 0;
}

int OPS_stiffnessDegradation() {
  static bool initDone = false;
  if (initDone == false) {
    setUpStiffnessDegradations();
    initDone = true;
  }

  if (OPS_GetNumRemainingInputArgs() < 2) {
    opserr << "WARNING too few arguments: stiffnessDegradation "
              "type? tag? ...\n";
    return -1;
  }

  const char* matType = OPS_GetString();

  OPS_ParsingFunctionMap::const_iterator iter =
      stiffnessDegradationsMap.find(matType);
  if (iter == stiffnessDegradationsMap.end()) {
    opserr << "WARNING stiffnessDegradation type " << matType
           << " is unknown\n";
    return -1;
  }

  StiffnessDegradation* theBackbone =
      (StiffnessDegradation*)(*iter->second)();
  if (theBackbone == 0) {
    return -1;
  }

  // Now add the material to the modelBuilder
  if (OPS_addStiffnessDegradation(theBackbone) == false) {
    opserr << "ERROR could not add StiffnessDegradation\n";
    delete theBackbone;
    return -1;
  }

  return 0;
}

int OPS_strengthDegradation() {
  static bool initDone = false;
  if (initDone == false) {
    setUpStrengthDegradations();
    initDone = true;
  }

  if (OPS_GetNumRemainingInputArgs() < 2) {
    opserr << "WARNING too few arguments: strengthDegradation "
              "type? tag? ...\n";
    return -1;
  }

  const char* matType = OPS_GetString();

  OPS_ParsingFunctionMap::const_iterator iter =
      strengthDegradationsMap.find(matType);
  if (iter == strengthDegradationsMap.end()) {
    opserr << "WARNING strengthDegradation type " << matType
           << " is unknown\n";
    return -1;
  }

  StrengthDegradation* theBackbone =
      (StrengthDegradation*)(*iter->second)();
  if (theBackbone == 0) {
    return -1;
  }

  // Now add the material to the modelBuilder
  if (OPS_addStrengthDegradation(theBackbone) == false) {
    opserr << "ERROR could not add StrengthDegradation\n";
    delete theBackbone;
    return -1;
  }

  return 0;
}

int OPS_unloadingRule() {
  static bool initDone = false;
  if (initDone == false) {
    setUpUnloadingRules();
    initDone = true;
  }

  if (OPS_GetNumRemainingInputArgs() < 2) {
    opserr << "WARNING too few arguments: unloadingRule type? "
              "tag? ...\n";
    return -1;
  }

  const char* matType = OPS_GetString();

  OPS_ParsingFunctionMap::const_iterator iter =
      unloadingRulesMap.find(matType);
  if (iter == unloadingRulesMap.end()) {
    opserr << "WARNING unloadingRule type " << matType
           << " is unknown\n";
    return -1;
  }

  UnloadingRule* theBackbone = (UnloadingRule*)(*iter->second)();
  if (theBackbone == 0) {
    return -1;
  }

  // Now add the material to the modelBuilder
  if (OPS_addUnloadingRule(theBackbone) == false) {
    opserr << "ERROR could not add UnloadingRule\n";
    delete theBackbone;
    return -1;
  }

  return 0;
}<|MERGE_RESOLUTION|>--- conflicted
+++ resolved
@@ -275,16 +275,12 @@
 void *OPS_Masonryt(void);
 
 void* OPS_Ratchet(void); // Yi Xiao
-<<<<<<< HEAD
-
-void* OPS_TzSandCPT(void);
-void* OPS_QbSandCPT(void);
-
-=======
 void* OPS_APDVFD(void);
 void* OPS_APDMD(void);
 void* OPS_APDFMD(void);
->>>>>>> 3b6fffb4
+void* OPS_TzSandCPT(void);
+void* OPS_QbSandCPT(void);
+
 namespace {
 
 static UniaxialMaterial* theTestingUniaxialMaterial = 0;
