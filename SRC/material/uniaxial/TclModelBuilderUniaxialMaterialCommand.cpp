--- conflicted
+++ resolved
@@ -203,15 +203,12 @@
 extern void *OPS_KikuchiAikenLRB(void);
 extern void *OPS_GMG_CyclicReinforcedConcrete(void); // Rasool Ghorbani
 extern void* OPS_Ratchet(void); // Yi Xiao
-<<<<<<< HEAD
-extern void* OPS_TzSandCPT(void); 
-extern void* OPS_QbSandCPT(void);
-=======
 extern void* OPS_APDFMD(void);
 extern void* OPS_APDMD(void);
 extern void* OPS_APDVFD(void);
-
->>>>>>> 3b6fffb4
+extern void* OPS_TzSandCPT(void); 
+extern void* OPS_QbSandCPT(void);
+
 
 extern UniaxialMaterial *
 Tcl_AddLimitStateMaterial(ClientData clientData, Tcl_Interp *interp, int argc, TCL_Char **arg);
@@ -2124,25 +2121,12 @@
         else
             return TCL_ERROR;
     }
-<<<<<<< HEAD
-
-    if (strcmp(argv[1], "TzSandCPT") == 0) {
-        void* theMat = OPS_TzSandCPT();
-=======
-     if ((strcmp(argv[1], "APDFMD") == 0)) {
+    if ((strcmp(argv[1], "APDFMD") == 0)) {
         void* theMat = OPS_APDFMD();
->>>>>>> 3b6fffb4
         if (theMat != 0)
             theMaterial = (UniaxialMaterial*)theMat;
         else
             return TCL_ERROR;
-<<<<<<< HEAD
-
-    }
-
-    if (strcmp(argv[1], "QbSandCPT") == 0) {
-        void* theMat = OPS_QbSandCPT();
-=======
     }
     if ((strcmp(argv[1], "APDMD") == 0)) {
         void* theMat = OPS_APDMD();
@@ -2151,18 +2135,27 @@
         else
             return TCL_ERROR;
     }
-	if ((strcmp(argv[1], "APDVFD") == 0)) {
+    if ((strcmp(argv[1], "APDVFD") == 0)) {
         void* theMat = OPS_APDVFD();
->>>>>>> 3b6fffb4
         if (theMat != 0)
             theMaterial = (UniaxialMaterial*)theMat;
         else
             return TCL_ERROR;
     }
-<<<<<<< HEAD
-
-=======
->>>>>>> 3b6fffb4
+    if (strcmp(argv[1], "TzSandCPT") == 0) {
+        void* theMat = OPS_TzSandCPT();
+        if (theMat != 0)
+            theMaterial = (UniaxialMaterial*)theMat;
+        else
+            return TCL_ERROR;
+    }
+    if (strcmp(argv[1], "QbSandCPT") == 0) {
+        void* theMat = OPS_QbSandCPT();
+        if (theMat != 0)
+            theMaterial = (UniaxialMaterial*)theMat;
+        else
+            return TCL_ERROR;
+    }        
       // Fedeas
  #if defined(_STEEL2) || defined(OPSDEF_UNIAXIAL_FEDEAS)
     if (theMaterial == 0)
