--- conflicted
+++ resolved
@@ -375,11 +375,7 @@
 
 add_library(G3) 
 
-<<<<<<< HEAD
-target_link_libraries(G3 
-=======
 target_link_libraries(G3
->>>>>>> d6b574b9
     coordTransformation
     OPS_Matrix
     OPS_Analysis 
